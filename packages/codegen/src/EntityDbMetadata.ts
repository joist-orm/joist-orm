--- conflicted
+++ resolved
@@ -472,18 +472,14 @@
     : collectionName(config, otherEntity, entity, r).fieldName;
   const notNull = column.notNull;
   const ignore = isFieldIgnored(config, entity, fieldName, notNull, column.default !== null);
-<<<<<<< HEAD
-  const derived = fkFieldDerived(config, entity, fieldName);
-  return { kind: "m2o", fieldName, columnName, otherEntity, otherFieldName, notNull, ignore, derived, dbType };
-=======
   // Make sure the constraint is deferrable
   if (!r.foreignKey.isDeferred || !r.foreignKey.isDeferrable) {
     console.log(
       `WARNING: Foreign key ${r.foreignKey.name} is not DEFERRABLE/INITIALLY DEFERRED, see https://joist-orm.io/docs/getting-started/schema-assumptions#deferred-constraints`,
     );
   }
-  return { kind: "m2o", fieldName, columnName, otherEntity, otherFieldName, notNull, ignore, dbType };
->>>>>>> 5b633e9f
+  const derived = fkFieldDerived(config, entity, fieldName);
+  return { kind: "m2o", fieldName, columnName, otherEntity, otherFieldName, notNull, ignore, derived, dbType };
 }
 
 function newOneToMany(config: Config, entity: Entity, r: O2MRelation): OneToManyField {
