--- conflicted
+++ resolved
@@ -42,10 +42,7 @@
   cleanStringValue,
   failNoIdYet,
   getField,
-<<<<<<< HEAD
-=======
   getOrmField,
->>>>>>> 39b804dc
   hasLargeMany,
   hasLargeManyToMany,
   hasMany,
