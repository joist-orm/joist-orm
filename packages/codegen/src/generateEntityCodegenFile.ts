import { camelCase, pascalCase } from "change-case";
import { plural } from "pluralize";
import { Code, code, imp, joinCode } from "ts-poet";
import {
  DbMetadata,
  Entity,
  EntityDbMetadata,
  EnumField,
  ManyToOneField,
  PgEnumField,
  PolymorphicField,
  PrimitiveField,
  PrimitiveTypescriptType,
} from "./EntityDbMetadata";
import { Config } from "./config";
import { getStiEntities } from "./inheritance";
import { keywords } from "./keywords";
import {
  BaseEntity,
  BooleanFilter,
  BooleanGraphQLFilter,
  Changes,
  Collection,
  ConfigApi,
  EntityFilter,
  EntityGraphQLFilter,
  EntityManager,
  EntityMetadata,
  FieldsOf,
  FilterOf,
  Flavor,
  GetLens,
  GraphQLFilterOf,
  IdOf,
  JsonPayload,
  LargeCollection,
  Lens,
  LoadHint,
  Loaded,
  ManyToOneReference,
  MaybeAbstractEntityConstructor,
  OneToOneReference,
  OptsOf,
  OrderBy,
  PartialOrNull,
  PolymorphicReference,
  ProjectEntity,
  ReactiveField,
  ReactiveReference,
  ReadOnlyCollection,
  RelationsOf,
  SSAssert,
  TaggedId,
  ToJsonHint,
  ValueFilter,
  ValueGraphQLFilter,
  Zod,
  cannotBeUpdated,
  cleanStringValue,
  failNoIdYet,
  getField,
  getLens,
  hasLargeMany,
  hasLargeManyToMany,
  hasMany,
  hasManyToMany,
  hasOne,
  hasOnePolymorphic,
  hasOneToOne,
  hasRecursiveChildren,
  hasRecursiveParents,
  isEntity,
  isLoaded,
  loadLens,
  mustBeSubType,
  newChangesProxy,
  newRequiredRule,
  setField,
  setOpts,
  toIdOf,
  toJSON,
} from "./symbols";
import { tsdocComments } from "./tsdoc";
import { assertNever, fail, uncapitalize } from "./utils";

export interface ColumnMetaData {
  fieldType: PrimitiveTypescriptType;
}

// A local type just for tracking abstract vs. concrete relations
type Relation =
  // I.e. `abstract ReactiveReference` that the user must implement
  | { kind: "abstract"; line: Code }
  // I.e. a `get author(): ManyToOne<...>`
  | { kind: "concrete"; fieldName: string; decl: Code; init: Code }
  // I.e. a `get author(): { super.author as ... }`
  | { kind: "super"; fieldName: string; decl: Code };

/** Creates the base class with the boilerplate annotations. */
export function generateEntityCodegenFile(config: Config, dbMeta: DbMetadata, meta: EntityDbMetadata): Code {
  const { entitiesByName: metasByName } = dbMeta;
  const { entity, tagName } = meta;
  const entityName = entity.name;

  // Avoid using `do` as a variable name b/c it's a reserved keyword
  const varName = keywords.includes(tagName) ? uncapitalize(entityName) : tagName;

  const primitives = createPrimitives(meta, entity); // Add the primitives
  primitives.push(...createRegularEnums(meta, entity)); // Add ManyToOne enums
  primitives.push(...createArrayEnums(meta)); // Add integer[] enums
  primitives.push(...createPgEnums(meta)); // Add native enums
  const relations = createRelations(config, meta, entity);

  const configName = `${camelCase(entityName)}Config`;
  const metadata = imp(`${camelCase(entityName)}Meta@./entities.ts`);

  const contextType = config.contextType ? imp(`t:${config.contextType}`) : "{}";
  const factoryMethod = imp(`new${entity.name}@./entities.ts`);

  // If we're not tagged-strings, detag on the way out of id
  const idMaybeCode =
    config.idType === "tagged-string"
      ? code`return this.idTaggedMaybe;`
      : code`return ${toIdOf}(${metadata}, this.idTaggedMaybe);`;
  const idType = getIdType(config);

  const maybeIsSoftDeleted = meta.deletedAt
    ? code`
    get isSoftDeletedEntity(): boolean {
      return this.${meta.deletedAt.fieldName} !== undefined;
    }
  `
    : "";

  // Set up the codegen artifacts to extend from the base type if necessary
  const baseEntity = dbMeta.entities.find((e) => e.name === meta.baseClassName);
  const subEntities = dbMeta.entities.filter((e) => e.baseClassName === meta.name);
  const base = baseEntity?.entity.type ?? code`${BaseEntity}<${EntityManager}, ${idType}>`;
  const maybeBaseFields = baseEntity ? code`extends ${imp("t:" + baseEntity.name + "Fields@./entities.ts")}` : "";
  const maybeBaseOpts = baseEntity ? code`extends ${baseEntity.entity.optsType}` : "";
  const maybeBaseIdOpts = baseEntity ? code`extends ${imp("t:" + baseEntity.name + "IdsOpts@./entities.ts")}` : "";
  const maybeBaseFilter = baseEntity ? code`extends ${imp("t:" + baseEntity.name + "Filter@./entities.ts")}` : "";
  const maybeBaseGqlFilter = baseEntity
    ? code`extends ${imp("t:" + baseEntity.name + "GraphQLFilter@./entities.ts")}`
    : "";
  const maybeBaseOrder = baseEntity ? code`extends ${baseEntity.entity.orderType}` : "";
  const maybeBaseId = baseEntity ? code` & Flavor<${idType}, "${baseEntity.name}">` : "";
  const maybePreventBaseTypeInstantiation = meta.abstract
    ? code`
    if (this.constructor === ${entity.type} && !(em as any).fakeInstance) {
      throw new Error(\`${entity.type} \${typeof opts === "string" ? opts : ""} must be instantiated via a subtype\`);
    }`
    : "";

  const cstr = code`
    constructor(em: ${EntityManager}, opts: ${entityName}Opts) {
      super(em, opts);
      ${setOpts}(this as any as ${entityName}, opts, { calledFromConstructor: true });
      ${maybePreventBaseTypeInstantiation}
    }
  `;

  let maybeOtherTypeChanges;
  if (subEntities.length > 0) {
    maybeOtherTypeChanges = joinCode(
      // Pass `K = keyof Publisher | keyof SmallPublisher | keyof LargePublisher` to `changes` so that
      // our subtypes can have `SmallPublisher.changes(): Changes<SmallPublisher>` be covariant, which
      // will break if it adds a key to `Changes.fields` that `Publisher.changes()` does not include.
      //
      // type A1 = { foo: 1 | 2 };
      // type A2 = { foo: 1 | 2 | 3 };
      // type A3 = A2 extends A1 ? 1 : 2;
      //
      // A3 will be 2 because the extra 3 breaks code written against A1.foo.
      //
      // So essentially we're pre-emptively our subtypes "3".
      [
        code`, `,
        ...[meta, ...subEntities].map(
          (e) => code`keyof (${FieldsOf}<${e.entity.type}> & ${RelationsOf}<${e.entity.type}>)`,
        ),
      ],
      { on: "|" },
    );
  } else {
    maybeOtherTypeChanges = "";
  }

  let maybeOtherLoaded;
  if (baseEntity) {
    maybeOtherLoaded = code`| ${baseEntity.entity.type}`;
  } else {
    maybeOtherLoaded = "";
  }

  return code`
    export type ${entityName}Id = ${Flavor}<${idType}, ${entityName}> ${maybeBaseId};

    ${generatePolymorphicTypes(meta)}
    
    export interface ${entityName}Fields ${maybeBaseFields} {
      ${generateFieldsType(config, meta, idType)}
    }

    export interface ${entityName}Opts ${maybeBaseOpts} {
      ${generateOptsFields(config, meta)}
    }

    export interface ${entityName}IdsOpts ${maybeBaseIdOpts} {
      ${generateOptIdsFields(config, meta)}
    }

    export interface ${entityName}Filter ${maybeBaseFilter} {
      ${generateFilterFields(metasByName, meta)}
    }

    export interface ${entityName}GraphQLFilter ${maybeBaseGqlFilter} {
      ${generateGraphQLFilterFields(metasByName, meta)}
    }

    export interface ${entityName}Order ${maybeBaseOrder} {
      ${generateOrderFields(meta)}
    }

    export const ${configName} = new ${ConfigApi}<${entity.type}, ${contextType}>();

    ${generateDefaultValidationRules(dbMeta, meta, configName)}
    ${generateDefaultValues(config, meta, configName)};
    
    export abstract class ${entityName}Codegen extends ${base} implements ${ProjectEntity} {
      static readonly tagName = "${tagName}";
      static readonly metadata: ${EntityMetadata}<${entity.type}>;

      declare readonly __orm: {
        entityType: ${entityName};
        filterType: ${entityName}Filter;
        gqlFilterType: ${entityName}GraphQLFilter;
        orderType: ${entityName}Order;
        optsType: ${entityName}Opts;
        fieldsType: ${entityName}Fields;
        optIdsType: ${entityName}IdsOpts;
        factoryOptsType: Parameters<typeof ${factoryMethod}>[1];
      };

      ${relations.filter((r) => r.kind === "abstract").map((r) => r.line)}

      ${cstr}

      get id(): ${entityName}Id {
        return this.idMaybe || ${failNoIdYet}("${entityName}");
      }

      get idMaybe(): ${entityName}Id | undefined {
        ${idMaybeCode}
      }

      get idTagged(): ${TaggedId} {
        return this.idTaggedMaybe || ${failNoIdYet}("${entityName}");
      }

      get idTaggedMaybe(): ${TaggedId} | undefined {
        return ${getField}(this, "id");
      }

      ${primitives}    

      ${tsdocComments.entity.setPartial}
      set(opts: Partial<${entityName}Opts>): void {
        ${setOpts}(this as any as ${entityName}, opts);
      }
      
      ${tsdocComments.entity.setPartial}
      setPartial(opts: ${PartialOrNull}<${entityName}Opts>): void {
        ${setOpts}(this as any as ${entityName}, opts as ${OptsOf}<${entityName}>, { partial: true });
      }

      ${tsdocComments.entity.changes}
      get changes(): ${Changes}<${entityName}${maybeOtherTypeChanges}> {
        return ${newChangesProxy}(this) as any;
      }

      ${maybeIsSoftDeleted}

      ${tsdocComments.entity.load}
      load<U, V>(fn: (lens: ${Lens}<${entity.type}>) => ${Lens}<U, V>, opts: { sql?: boolean } = {}): Promise<V> {
        return ${loadLens}(this as any as ${entityName}, fn, opts);
      }

<<<<<<< HEAD
      get<U, V>(fn: (lens: ${GetLens}<Omit<this, 'fullNonReactiveAccess'>>) => ${GetLens}<U, V>): V {
        return ${getLens}(${entity.metaType}, this, fn as never);
      }
      
      ${tsdocComments.entity.populate}
=======
>>>>>>> c2313090
      populate<const H extends ${LoadHint}<${entityName}>>(hint: H): Promise<${Loaded}<${entityName}, H>>;
      populate<const H extends ${LoadHint}<${entityName}>>(opts: { hint: H, forceReload?: boolean }): Promise<${Loaded}<${entityName}, H>>;
      populate<const H extends ${LoadHint}<${entityName}>, V>(hint: H, fn: (${varName}: Loaded<${entityName}, H>) => V): Promise<V>;
      populate<const H extends ${LoadHint}<${entityName}>, V>(opts: { hint: H, forceReload?: boolean }, fn: (${varName}: Loaded<${entityName}, H>) => V): Promise<V>;
      populate<const H extends ${LoadHint}<${entityName}>, V>(hintOrOpts: any, fn?: (${varName}: Loaded<${entityName}, H>) => V): Promise<${Loaded}<${entityName}, H> | V> {
        return this.em.populate(this as any as ${entityName}, hintOrOpts, fn);
      }

      ${tsdocComments.entity.isLoaded}
      isLoaded<const H extends ${LoadHint}<${entityName}>>(hint: H): this is ${Loaded}<${entityName}${maybeOtherLoaded}, H> {
        return ${isLoaded}(this as any as ${entityName}, hint);
      }

      ${tsdocComments.entity.toJSON}
      toJSON(): object;
      toJSON<const H extends ${ToJsonHint}<${entityName}>>(hint: H): Promise<${JsonPayload}<${entityName}, H>>;
      toJSON(hint?: any): object {
        return !hint || typeof hint === "string" ? super.toJSON() : ${toJSON}(this, hint);
      }

      ${relations
        .filter((r) => r.kind === "concrete")
        .map((r) => {
          return code`
            get ${r.fieldName}(): ${r.decl} {
              return this.__data.relations.${r.fieldName} ??= ${r.init};
            }
          `;
        })}
      ${relations
        .filter((r) => r.kind === "super")
        .map((r) => {
          return code`
            get ${r.fieldName}(): ${r.decl} {
              return super.${r.fieldName} as ${r.decl};
            }
          `;
        })}
    }
  `;
}

function fieldHasDefaultValue(field: PrimitiveField | EnumField | PgEnumField): boolean {
  let { columnDefault } = field;
  // If there's no default at all, return false
  if (columnDefault === null) {
    return false;
  }
  // Even though default is defined as a `number | boolean | string | null`, in reality pg-structure
  // only ever returns a `string | null`, so we handle that here
  columnDefault = columnDefault.toString();
  const fieldType = field.kind === "primitive" ? field.fieldType : "number";
  // Try to validate that we actually got a primitive value and not arbitrary SQL
  return (
    (fieldType === "number" && !isNaN(parseInt(columnDefault))) ||
    (fieldType === "bigint" && !isNaN(parseInt(columnDefault))) ||
    (fieldType === "string" && /^'.*'$/.test(columnDefault)) ||
    (fieldType === "boolean" && ["true", "false"].includes(columnDefault))
  );
}

function generatePolymorphicTypes(meta: EntityDbMetadata) {
  return meta.polymorphics.flatMap((pf) => [
    code`export type ${pf.fieldType} = ${pf.components.map((c) => code`| ${c.otherEntity.type}`)};`,
    code`export function get${pf.fieldType}Constructors(): ${MaybeAbstractEntityConstructor}<${pf.fieldType}>[] {
      return [${pf.components.map((c) => code`${c.otherEntity.type},`)}];
    }`,
    code`export function is${pf.fieldType}(maybeEntity: unknown): maybeEntity is ${pf.fieldType} {
      return ${isEntity}(maybeEntity) && get${pf.fieldType}Constructors().some((type) => maybeEntity instanceof type);
    }`,
  ]);
}

function generateDefaultValues(config: Config, meta: EntityDbMetadata, configName: string): Code[] {
  const primitives = meta.primitives
    .filter((field) => fieldHasDefaultValue(field))
    .map(({ fieldName, columnDefault }) => {
      return code`${configName}.setDefault("${fieldName}", ${columnDefault});`;
    });
  const pgEnums = meta.pgEnums
    .filter((field) => !!field.columnDefault)
    .map(({ fieldName, columnDefault }) => {
      return code`${configName}.setDefault("${fieldName}", ${columnDefault});`;
    });
  const enums = meta.enums
    .filter((field) => !!field.columnDefault && !field.isArray)
    .map(({ fieldName, columnDefault, enumRows, enumType, columnName }) => {
      const defaultRow =
        enumRows.find((r) => r.id === Number(columnDefault)) ||
        fail(`Invalid default value ${columnDefault} for ${meta.tableName}.${columnName}`);
      return code`${configName}.setDefault("${fieldName}", ${enumType}.${pascalCase(defaultRow.code)});`;
    });
  return [...primitives, ...enums, ...pgEnums];
}

function generateDefaultValidationRules(db: DbMetadata, meta: EntityDbMetadata, configName: string): Code[] {
  // Add required rules for all not-null columns
  const fields = [...meta.primitives, ...meta.enums, ...meta.manyToOnes, ...meta.polymorphics];
  const rules = fields
    .filter((p) => p.notNull)
    .map(({ fieldName }) => {
      return code`${configName}.addRule(${newRequiredRule}("${fieldName}"));`;
    });
  // Add STI discriminator cannot change
  if (meta.stiDiscriminatorField) {
    const field = meta.enums.find((e) => e.fieldName === meta.stiDiscriminatorField) ?? fail("STI field not found");
    rules.push(code`${configName}.addRule(${cannotBeUpdated}("${field.fieldName}"));`);
  }
  // Add STI type must match
  const stiEntities = getStiEntities(db.entities);
  if (stiEntities.size > 0) {
    for (const m2o of meta.manyToOnes) {
      // The `m2o.otherEntity` may already be pointing at the subtype, but stiEntities has subtypes in it as well...
      const target = stiEntities.get(m2o.otherEntity.name);
      if (target && m2o.otherEntity.name !== target.base.name) {
        rules.push(code`${configName}.addRule("${m2o.fieldName}" ,${mustBeSubType}("${m2o.fieldName}"));`);
      }
    }
  }
  return rules;
}

// Make our opts type
function generateOptsFields(config: Config, meta: EntityDbMetadata): Code[] {
  const primitives = meta.primitives.map((field) => {
    const { fieldName, fieldType, notNull, derived } = field;
    if (derived) return code``;
    return code`${fieldName}${maybeOptionalOrDefault(field)}: ${fieldType}${maybeUnionNull(notNull)};`;
  });
  const enums = meta.enums.map((field) => {
    const { fieldName, enumType, notNull, isArray, derived } = field;
    if (meta.stiDiscriminatorField === fieldName || derived) {
      // Don't include the discriminator as an opt b/c we'll infer it from the instance type
      return code``;
    } else if (isArray) {
      // Arrays are always optional and we'll default to `[]`
      return code`${fieldName}?: ${enumType}[];`;
    } else {
      return code`${fieldName}${maybeOptionalOrDefault(field)}: ${enumType}${maybeUnionNull(notNull)};`;
    }
  });
  const pgEnums = meta.pgEnums.map((field) => {
    const { fieldName, enumType, notNull } = field;
    return code`${fieldName}${maybeOptionalOrDefault(field)}: ${enumType}${maybeUnionNull(notNull)};`;
  });
  const m2o = meta.manyToOnes
    .filter(({ derived }) => !derived)
    .map((field) => {
      const { fieldName, otherEntity, notNull } = field;
      const maybeNull = maybeUnionNull(notNull);
      return code`${fieldName}${maybeOptionalOrDefault(field)}: ${otherEntity.type} | ${otherEntity.idType} ${maybeNull};`;
    });
  const o2o = meta.oneToOnes.map(({ fieldName, otherEntity }) => {
    return code`${fieldName}?: ${otherEntity.type} | null;`;
  });
  const o2m = meta.oneToManys.map(({ fieldName, otherEntity }) => {
    return code`${fieldName}?: ${otherEntity.type}[];`;
  });
  const m2m = meta.manyToManys.map(({ fieldName, otherEntity }) => {
    return code`${fieldName}?: ${otherEntity.type}[];`;
  });
  const polys = meta.polymorphics.map((field) => {
    const { fieldName, notNull, fieldType } = field;
    return code`${fieldName}${maybeOptionalOrDefault(field)}: ${fieldType};`;
  });
  return [...primitives, ...enums, ...pgEnums, ...m2o, ...polys, ...o2o, ...o2m, ...m2m];
}

// Make our fields type
function generateFieldsType(config: Config, meta: EntityDbMetadata, idType: "string" | "number"): Code[] {
  const id = code`id: { kind: "primitive"; type: ${idType}; unique: ${true}; nullable: never };`;
  const primitives = meta.primitives.map((field) => {
    const { fieldName, fieldType, notNull, unique, derived } = field;
    return code`${fieldName}: { kind: "primitive"; type: ${fieldType}; unique: ${unique}; nullable: ${undefinedOrNever(
      notNull,
    )}, derived: ${derived !== false} };`;
  });
  const enums = meta.enums.map((field) => {
    const { fieldName, enumType, notNull, isArray } = field;
    if (isArray) {
      // Arrays are always optional and we'll default to `[]`
      return code`${fieldName}: { kind: "enum"; type: ${enumType}[]; nullable: never };`;
    } else {
      return code`${fieldName}: { kind: "enum"; type: ${enumType}; nullable: ${undefinedOrNever(notNull)} };`;
    }
  });
  const pgEnums = meta.pgEnums.map(({ fieldName, enumType, notNull }) => {
    const nullable = undefinedOrNever(notNull);
    return code`${fieldName}: { kind: "enum"; type: ${enumType}; nullable: ${nullable}; native: true };`;
  });
  const m2o = meta.manyToOnes.map(({ fieldName, otherEntity, notNull, derived }) => {
    return code`${fieldName}: { kind: "m2o"; type: ${otherEntity.type}; nullable: ${undefinedOrNever(
      notNull,
    )}, derived: ${derived !== false} };`;
  });
  const polys = meta.polymorphics.map(({ fieldName, notNull, fieldType }) => {
    return code`${fieldName}: { kind: "poly"; type: ${fieldType}; nullable: ${undefinedOrNever(notNull)} };`;
  });
  return [id, ...primitives, ...enums, ...pgEnums, ...m2o, ...polys];
}

// We know the OptIds types are only used in partials, so we make everything optional.
// This especially needs to be the case b/c both `book: ...` and `bookId: ...` will be
// in the partial type and of course the caller will only be setting one.
function generateOptIdsFields(config: Config, meta: EntityDbMetadata): Code[] {
  const m2o = meta.manyToOnes
    .filter(({ derived }) => !derived)
    .map(({ fieldName, otherEntity }) => {
      return code`${fieldName}Id?: ${otherEntity.idType} | null;`;
    });
  const o2o = meta.oneToOnes.map(({ fieldName, otherEntity }) => {
    return code`${fieldName}Id?: ${otherEntity.idType} | null;`;
  });
  const o2m = meta.oneToManys.map(({ singularName, otherEntity }) => {
    return code`${singularName}Ids?: ${otherEntity.idType}[] | null;`;
  });
  const m2m = meta.manyToManys.map(({ singularName, otherEntity }) => {
    return code`${singularName}Ids?: ${otherEntity.idType}[] | null;`;
  });
  const polys = meta.polymorphics.map(({ fieldName, fieldType }) => {
    return code`${fieldName}Id?:  ${IdOf}<${fieldType}> | null;`;
  });
  return [...m2o, ...polys, ...o2o, ...o2m, ...m2m];
}

function generateFilterFields(metasByName: Record<string, EntityDbMetadata>, meta: EntityDbMetadata): Code[] {
  // Always allow filtering on null to do "child.id is null" for detecting "has no children"
  const maybeId = meta.baseClassName ? [] : [code`id?: ${ValueFilter}<${meta.entity.name}Id, never> | null;`];
  const primitives = meta.primitives.map(({ fieldName, fieldType, notNull }) => {
    if (fieldType === "boolean") {
      return code`${fieldName}?: ${BooleanFilter}<${nullOrNever(notNull)}>;`;
    } else {
      return code`${fieldName}?: ${ValueFilter}<${fieldType}, ${nullOrNever(notNull)}>;`;
    }
  });
  const enums = meta.enums.map(({ fieldName, enumType, notNull, isArray }) => {
    const maybeArray = isArray ? "[]" : "";
    return code`${fieldName}?: ${ValueFilter}<${enumType}${maybeArray}, ${nullOrNever(notNull)}>;`;
  });
  const pgEnums = meta.pgEnums.map(({ fieldName, enumType, notNull }) => {
    return code`${fieldName}?: ${ValueFilter}<${enumType}, ${nullOrNever(notNull)}>;`;
  });
  const m2o = meta.manyToOnes.flatMap(({ fieldName, otherEntity, notNull }) => {
    const otherMeta = metasByName[otherEntity.name] ?? fail(`Could not find metadata for ${otherEntity.name}`);
    return [
      code`${fieldName}?: ${EntityFilter}<${otherEntity.type}, ${otherEntity.idType}, ${FilterOf}<${
        otherEntity.type
      }>, ${nullOrNever(notNull)}>;`,
      ...otherMeta.subTypes.map((st) => {
        return code`${fieldName}${st.name}?: ${EntityFilter}<${st.entity.type}, ${st.entity.idType}, ${FilterOf}<${
          st.entity.type
        }>, ${nullOrNever(notNull)}>;`;
      }),
    ];
  });
  const o2o = meta.oneToOnes.map(({ fieldName, otherEntity }) => {
    return code`${fieldName}?: ${EntityFilter}<${otherEntity.type}, ${otherEntity.idType}, ${FilterOf}<${otherEntity.type}>, null | undefined>;`;
  });
  const o2m = meta.oneToManys.flatMap(({ fieldName, otherEntity, otherColumnNotNull }) => {
    const otherMeta = metasByName[otherEntity.name] ?? fail(`Could not find metadata for ${otherEntity.name}`);
    return [
      code`${fieldName}?: ${EntityFilter}<${otherEntity.type}, ${otherEntity.idType}, ${FilterOf}<${otherEntity.type}>, null | undefined>;`,
      ...otherMeta.subTypes.map((st) => {
        return code`${fieldName}${st.name}?: ${EntityFilter}<${st.entity.type}, ${st.entity.idType}, ${FilterOf}<${
          st.entity.type
        }>, ${nullOrNever(otherColumnNotNull)}>;`;
      }),
    ];
  });
  const m2m = meta.manyToManys.map(({ fieldName, otherEntity }) => {
    return code`${fieldName}?: ${EntityFilter}<${otherEntity.type}, ${otherEntity.idType}, ${FilterOf}<${otherEntity.type}>, null | undefined>;`;
  });
  const polys = meta.polymorphics.flatMap(({ fieldName, fieldType, components, notNull }) => {
    return [
      code`${fieldName}?: ${EntityFilter}<${fieldType}, ${IdOf}<${fieldType}>, never, ${nullOrNever(notNull)}>;`,
      ...components.map((comp) => {
        const { type } = comp.otherEntity;
        return code`${fieldName}${type}?: ${EntityFilter}<${type}, ${IdOf}<${type}>, ${FilterOf}<${type}>, null>;`;
      }),
    ];
  });
  return [...maybeId, ...primitives, ...enums, ...pgEnums, ...m2o, ...o2o, ...o2m, ...m2m, ...polys];
}

function generateGraphQLFilterFields(metasByName: Record<string, EntityDbMetadata>, meta: EntityDbMetadata): Code[] {
  const maybeId = meta.baseClassName ? [] : [code`id?: ${ValueGraphQLFilter}<${meta.entity.name}Id>;`];
  const primitives = meta.primitives.map(({ fieldName, fieldType }) => {
    if (fieldType === "boolean") {
      return code`${fieldName}?: ${BooleanGraphQLFilter};`;
    } else {
      return code`${fieldName}?: ${ValueGraphQLFilter}<${fieldType}>;`;
    }
  });
  const enums = meta.enums.map(({ fieldName, enumType, isArray }) => {
    const maybeArray = isArray ? "[]" : "";
    return code`${fieldName}?: ${ValueGraphQLFilter}<${enumType}${maybeArray}>;`;
  });
  const pgEnums = meta.pgEnums.map(({ fieldName, enumType }) => {
    return code`${fieldName}?: ${ValueGraphQLFilter}<${enumType}>;`;
  });
  const m2o = meta.manyToOnes.flatMap(({ fieldName, otherEntity, notNull }) => {
    const otherMeta = metasByName[otherEntity.name];
    return [
      code`${fieldName}?: ${EntityGraphQLFilter}<${otherEntity.type}, ${otherEntity.idType}, ${GraphQLFilterOf}<${
        otherEntity.type
      }>, ${nullOrNever(notNull)}>;`,
      ...otherMeta.subTypes.map((st) => {
        return code`${fieldName}${st.name}?: ${EntityGraphQLFilter}<${st.entity.type}, ${st.entity.idType}, ${GraphQLFilterOf}<${
          st.entity.type
        }>, ${nullOrNever(notNull)}>;`;
      }),
    ];
  });
  const o2o = meta.oneToOnes.map(({ fieldName, otherEntity }) => {
    return code`${fieldName}?: ${EntityGraphQLFilter}<${otherEntity.type}, ${otherEntity.idType}, ${GraphQLFilterOf}<${otherEntity.type}>, null | undefined>;`;
  });
  const o2m = meta.oneToManys.flatMap(({ fieldName, otherEntity, otherColumnNotNull }) => {
    const otherMeta = metasByName[otherEntity.name] ?? fail(`Could not find metadata for ${otherEntity.name}`);
    return [
      code`${fieldName}?: ${EntityGraphQLFilter}<${otherEntity.type}, ${otherEntity.idType}, ${GraphQLFilterOf}<${otherEntity.type}>, null | undefined>;`,
      ...otherMeta.subTypes.map((st) => {
        return code`${fieldName}${st.name}?: ${EntityGraphQLFilter}<${st.entity.type}, ${st.entity.idType}, ${GraphQLFilterOf}<${
          st.entity.type
        }>, ${nullOrNever(otherColumnNotNull)}>;`;
      }),
    ];
  });
  const m2m = meta.manyToManys.map(({ fieldName, otherEntity }) => {
    return code`${fieldName}?: ${EntityGraphQLFilter}<${otherEntity.type}, ${otherEntity.idType}, ${GraphQLFilterOf}<${otherEntity.type}>, null | undefined>;`;
  });
  const polys = meta.polymorphics.flatMap(({ fieldName, fieldType, components, notNull }) => {
    return [
      code`${fieldName}?: ${EntityGraphQLFilter}<${fieldType}, ${IdOf}<${fieldType}>, never, ${nullOrNever(notNull)}>;`,
      ...components.map((comp) => {
        const { type } = comp.otherEntity;
        return code`${fieldName}${type}?: ${EntityGraphQLFilter}<${type}, ${IdOf}<${type}>, ${FilterOf}<${type}>, null>;`;
      }),
    ];
  });
  return [...maybeId, ...primitives, ...enums, ...pgEnums, ...m2o, ...o2o, ...o2m, ...m2m, ...polys];
}

function generateOrderFields(meta: EntityDbMetadata): Code[] {
  const maybeId = meta.baseClassName ? [] : [code`id?: ${OrderBy};`];
  const primitives = meta.primitives.map(({ fieldName }) => {
    return code`${fieldName}?: ${OrderBy};`;
  });
  const enums = meta.enums.map(({ fieldName }) => {
    return code`${fieldName}?: ${OrderBy};`;
  });
  const pgEnums = meta.pgEnums.map(({ fieldName }) => {
    return code`${fieldName}?: ${OrderBy};`;
  });
  const m2o = meta.manyToOnes.map(({ fieldName, otherEntity }) => {
    return code`${fieldName}?: ${otherEntity.orderType};`;
  });
  return [...maybeId, ...primitives, ...enums, ...pgEnums, ...m2o];
}

function createPrimitives(meta: EntityDbMetadata, entity: Entity) {
  const primitives = meta.primitives.map((p) => {
    const { fieldName, fieldType, notNull } = p;
    const maybeOptional = notNull ? "" : " | undefined";

    let getter: Code;
    if (p.derived === "async") {
      getter = code`
        abstract readonly ${fieldName}: ${ReactiveField}<${entity.name}, ${p.fieldType}${maybeOptional}>;
     `;
    } else if (p.derived === "sync") {
      getter = code`
        abstract get ${fieldName}(): ${fieldType}${maybeOptional};
     `;
    } else if (p.zodSchema) {
      getter = code`
        get ${fieldName}(): ${Zod}.output<typeof ${p.zodSchema}>${maybeOptional} {
          return ${getField}(this, "${fieldName}");
        }
     `;
    } else {
      getter = code`
        get ${fieldName}(): ${fieldType}${maybeOptional} {
          return ${getField}(this, "${fieldName}");
        }
     `;
    }

    let setter: Code | string;
    // ...technically we should be checking a list of JS keywords
    const paramName = keywords.includes(fieldName) ? "value" : fieldName;
    const setterValue =
      p.fieldType === "string" && p.columnDefault !== "''"
        ? code`${cleanStringValue}(${paramName})`
        : code`${paramName}`;
    if (p.protected) {
      // TODO Allow making the getter to be protected as well. And so probably remove it
      // from the Opts as well. Wonder how that works for required protected fields?
      //
      // We have to use a method of `set${fieldName}` because TS enforces getters/setters to have
      // same access level and currently we're leaving the getter as public.
      setter = code`
        protected set${pascalCase(fieldName)}(${paramName}: ${fieldType}${maybeOptional}) {
          ${setField}(this, "${fieldName}", ${setterValue});
        }
      `;
    } else if (p.derived) {
      setter = "";
    } else if (p.superstruct) {
      // We use `value` as the param name to not potentially conflict with the
      // name of the imported superstruct const that is passed to assert.
      setter = code`
        set ${fieldName}(value: ${fieldType}${maybeOptional}) {
          if (value) {
            ${SSAssert}(value, ${p.superstruct});
          }
          ${setField}(this, "${fieldName}", value);
        }
      `;
    } else if (p.zodSchema) {
      // We use `value` as the param name to not potentially conflict with the
      // name of the imported zod schema that is passed to parse.
      setter = code`
        set ${fieldName}(value: ${Zod}.input<typeof ${p.zodSchema}>${maybeOptional}) {
          if (value) {
            ${setField}(this, "${fieldName}", ${p.zodSchema}.parse(value));
          } else {
            ${setField}(this, "${fieldName}", value);
          }
        }
      `;
    } else {
      setter = code`
        set ${fieldName}(${paramName}: ${fieldType}${maybeOptional}) {
          ${setField}(this, "${fieldName}", ${setterValue});
        }
      `;
    }

    return code`${getter} ${setter}`;
  });
  return primitives;
}

function createRegularEnums(meta: EntityDbMetadata, entity: Entity) {
  return meta.enums
    .filter((e) => !e.isArray)
    .flatMap((e) => {
      const { fieldName, enumType, enumDetailType, enumDetailsType, notNull, enumRows, derived } = e;
      const maybeOptional = notNull ? "" : " | undefined";
      const getByCode = code`${enumDetailType}.getByCode(this.${fieldName})`;

      let getter: Code;
      if (derived === "async") {
        getter = code`
          abstract readonly ${fieldName}: ${ReactiveField}<${entity.name}, ${enumType}${maybeOptional}>;
       `;
      } else if (derived === "sync") {
        getter = code`
          abstract get ${fieldName}(): ${enumType}${maybeOptional};
       `;
      } else {
        getter = code`
          get ${fieldName}(): ${enumType}${maybeOptional} {
            return ${getField}(this, "${fieldName}");
          }

          get ${fieldName}Details(): ${enumDetailsType}${maybeOptional} {
            return ${notNull ? getByCode : code`this.${fieldName} ? ${getByCode} : undefined`};
          }
       `;
      }

      let setter: Code;
      if (derived) {
        setter = code``;
      } else {
        setter = code`
          set ${fieldName}(${fieldName}: ${enumType}${maybeOptional}) {
            ${setField}(this, "${fieldName}", ${fieldName});
          }
        `;
      }

      const codes = new Set(enumRows.map((r) => r.code));
      const shouldPrefixAccessors = meta.enums
        .filter((other) => other !== e)
        .some((other) => other.enumRows.some((r) => codes.has(r.code)));

      const accessors = enumRows.map(
        (row) => code`
          get is${shouldPrefixAccessors ? pascalCase(fieldName) : ""}${pascalCase(row.code)}(): boolean {
            return ${getField}(this, "${fieldName}") === ${enumType}.${pascalCase(row.code)};
          }
        `,
      );
      return [getter, setter, ...accessors];
    });
}

function createArrayEnums(meta: EntityDbMetadata) {
  return meta.enums
    .filter((e) => e.isArray)
    .flatMap((e) => {
      const { fieldName, enumType, enumDetailType, enumDetailsType, enumRows } = e;
      const getter = code`
        get ${fieldName}(): ${enumType}[] {
          return ${getField}(this, "${fieldName}") || [];
        }

        get ${fieldName}Details(): ${enumDetailsType}[] {
          return this.${fieldName}.map(code => ${enumDetailType}.getByCode(code));
        }
     `;
      const setter = code`
        set ${fieldName}(${fieldName}: ${enumType}[]) {
          ${setField}(this, "${fieldName}", ${fieldName});
        }
      `;

      const codes = new Set(enumRows.map((r) => r.code));
      const shouldPrefixAccessors = meta.enums
        .filter((other) => other !== e)
        .some((other) => other.enumRows.some((r) => codes.has(r.code)));

      const accessors = enumRows.map(
        (row) => code`
          get is${shouldPrefixAccessors ? pascalCase(fieldName) : ""}${pascalCase(row.code)}(): boolean {
            return this.${fieldName}.includes(${enumType}.${pascalCase(row.code)});
          }
        `,
      );
      return [getter, setter, ...accessors];
    });
}

function createPgEnums(meta: EntityDbMetadata) {
  return meta.pgEnums.flatMap((e) => {
    const { fieldName, enumType, enumValues, notNull } = e;
    const maybeOptional = notNull ? "" : " | undefined";

    const getter = code`
        get ${fieldName}(): ${enumType}${maybeOptional} {
          return ${getField}(this, "${fieldName}");
        }
     `;
    const setter = code`
        set ${fieldName}(${fieldName}: ${enumType}${maybeOptional}) {
          ${setField}(this, "${fieldName}", ${fieldName});
        }
      `;

    const codes = new Set(enumValues);
    const shouldPrefixAccessors = meta.pgEnums
      .filter((other) => other !== e)
      .some((other) => other.enumValues.some((r) => codes.has(r)));

    const accessors = enumValues.map(
      (row) => code`
          get is${shouldPrefixAccessors ? pascalCase(fieldName) : ""}${pascalCase(row)}(): boolean {
            return this.${fieldName} === ${enumType}.${pascalCase(row)};
          }
        `,
    );
    return [getter, setter, ...accessors];
  });
}

function createRelations(config: Config, meta: EntityDbMetadata, entity: Entity) {
  // Add ManyToOne entities
  const m2o: Relation[] = meta.manyToOnes.map((m2o) => {
    const { fieldName, otherEntity, otherFieldName, notNull } = m2o;
    const maybeOptional = notNull ? "never" : "undefined";
    if (m2o.derived === "async") {
      const line = code`
        abstract readonly ${fieldName}: ${ReactiveReference}<${entity.name}, ${otherEntity.type}, ${maybeOptional}>;
      `;
      return { kind: "abstract", line } as const;
    }
    const decl = code`${ManyToOneReference}<${entity.type}, ${otherEntity.type}, ${maybeOptional}>`;
    const init = code`${hasOne}(this, ${otherEntity.metaType}, "${fieldName}", "${otherFieldName}")`;
    return { kind: "concrete", fieldName, decl, init };
  });
  // Specialize
  const m2oBase: Relation[] =
    meta.baseType?.manyToOnes.map((m2o) => {
      const { fieldName, otherEntity, notNull } = m2o;
      const maybeOptional = notNull ? "never" : "undefined";
      const decl = code`${ManyToOneReference}<${entity.type}, ${otherEntity.type}, ${maybeOptional}>`;
      return { kind: "super", fieldName, decl };
    }) ?? [];

  // Add any recursive ManyToOne entities
  const m2oRecursive: Relation[] = meta.manyToOnes
    .filter((m2o) => m2o.otherEntity.name === meta.name)
    // Allow disabling recursive relations
    .filter(
      (m2o) =>
        // For STI - look at the baseClassName, since there is actually no configuration for the subtype currently
        !(
          config.entities[meta.inheritanceType == "sti" && meta.baseClassName ? meta.baseClassName : meta.name]
            ?.relations?.[m2o.fieldName]?.skipRecursiveRelations === true
        ),
    )
    // Skip ReactiveReferences because they don't have an `other` side for us to use
    .filter((m2o) => !m2o.derived)
    .flatMap((m2o) => {
      const { fieldName: m2oName, otherFieldName, otherEntity } = m2o;
      const parentsField = `${plural(m2oName)}Recursive`;
      const maybeOneToOne = meta.oneToOnes.find((o2o) => o2o.fieldName === otherFieldName);
      const childrenField = maybeOneToOne ? `${plural(otherFieldName)}Recursive` : `${otherFieldName}Recursive`;
      return [
        {
          kind: "concrete",
          fieldName: parentsField,
          decl: code`${ReadOnlyCollection}<${entity.type}, ${otherEntity.type}>`,
          init: code`${hasRecursiveParents}(this, "${parentsField}", "${m2oName}", "${childrenField}")`,
        },
        {
          kind: "concrete",
          fieldName: childrenField,
          decl: code`${ReadOnlyCollection}<${entity.type}, ${otherEntity.type}>`,
          init: code`${hasRecursiveChildren}(this, "${childrenField}", "${otherFieldName}", "${parentsField}")`,
        },
      ];
    });

  // Add OneToMany
  const o2m: Relation[] = meta.oneToManys.map((o2m) => {
    const { fieldName, otherFieldName, otherColumnName, otherEntity, orderBy } = o2m;
    const decl = code`${Collection}<${entity.type}, ${otherEntity.type}>`;
    const init = code`${hasMany}(this, ${otherEntity.metaType}, "${fieldName}", "${otherFieldName}", "${otherColumnName}", ${orderBy})`;
    return { kind: "concrete", fieldName, decl, init };
  });
  // Specialize
  const o2mBase: Relation[] =
    meta.baseType?.oneToManys.map((o2m) => {
      const { fieldName, otherEntity } = o2m;
      const decl = code`${Collection}<${entity.type}, ${otherEntity.type}>`;
      return { kind: "super", fieldName, decl };
    }) ?? [];

  // Add large OneToMany
  const lo2m: Relation[] = meta.largeOneToManys.map((o2m) => {
    const { fieldName, otherFieldName, otherColumnName, otherEntity } = o2m;
    const decl = code`${LargeCollection}<${entity.type}, ${otherEntity.type}>`;
    const init = code`${hasLargeMany}(this, ${otherEntity.metaType}, "${fieldName}", "${otherFieldName}", "${otherColumnName}")`;
    return { kind: "concrete", fieldName, decl, init };
  });

  // Add OneToOne
  const o2o: Relation[] = meta.oneToOnes.map((o2o) => {
    const { fieldName, otherEntity, otherFieldName, otherColumnName } = o2o;
    const decl = code`${OneToOneReference}<${entity.type}, ${otherEntity.type}>`;
    const init = code`${hasOneToOne}(this, ${otherEntity.metaType}, "${fieldName}", "${otherFieldName}", "${otherColumnName}")`;
    return { kind: "concrete", fieldName, decl, init };
  });
  // Specialize
  const o2oBase: Relation[] =
    meta.baseType?.oneToOnes.map((o2o) => {
      const { fieldName, otherEntity } = o2o;
      const decl = code`${OneToOneReference}<${entity.type}, ${otherEntity.type}>`;
      return { kind: "super", fieldName, decl };
    }) ?? [];

  // Add ManyToMany
  const m2m: Relation[] = meta.manyToManys.map((m2m) => {
    const { joinTableName, fieldName, columnName, otherEntity, otherFieldName, otherColumnName } = m2m;
    const decl = code`${Collection}<${entity.type}, ${otherEntity.type}>`;
    const init = code`
      ${hasManyToMany}(
        this,
        "${joinTableName}",
        "${fieldName}",
        "${columnName}",
        ${otherEntity.metaType},
        "${otherFieldName}",
        "${otherColumnName}",
      )`;
    return { kind: "concrete", fieldName, decl, init };
  });
  // Specialize
  const m2mBase: Relation[] =
    meta.baseType?.manyToManys.map((m2m) => {
      const { fieldName, otherEntity } = m2m;
      const decl = code`${Collection}<${entity.type}, ${otherEntity.type}>`;
      return { kind: "super", fieldName, decl };
    }) ?? [];

  // Add large ManyToMany
  const lm2m: Relation[] = meta.largeManyToManys.map((m2m) => {
    const { joinTableName, fieldName, columnName, otherEntity, otherFieldName, otherColumnName } = m2m;
    const decl = code`${LargeCollection}<${entity.type}, ${otherEntity.type}>`;
    const init = code`
      ${hasLargeManyToMany}(
        this,
        "${joinTableName}",
        "${fieldName}",
        "${columnName}",
        ${otherEntity.metaType},
        "${otherFieldName}",
        "${otherColumnName}",
      );
    `;
    return { kind: "concrete", fieldName, decl, init };
  });

  // Add Polymorphic
  const polymorphic: Relation[] = meta.polymorphics.map((p) => {
    const { fieldName, notNull, fieldType } = p;
    const maybeOptional = notNull ? "never" : "undefined";
    const decl = code`${PolymorphicReference}<${entity.type}, ${fieldType}, ${maybeOptional}>`;
    const init = code`${hasOnePolymorphic}(this, "${fieldName}")`;
    return { kind: "concrete", fieldName, decl, init };
  });

  return [o2m, o2mBase, lo2m, m2o, m2oBase, m2oRecursive, o2o, o2oBase, m2m, m2mBase, lm2m, polymorphic].flat();
}

function maybeOptional(notNull: boolean): string {
  return notNull ? "" : "?";
}

/** Makes the field required if there is a `NOT NULL` and no db-or-config default. */
function maybeOptionalOrDefault(
  field: PrimitiveField | EnumField | PgEnumField | ManyToOneField | PolymorphicField,
): string {
  const hasDefault =
    (field.kind !== "m2o" && field.kind !== "poly" && fieldHasDefaultValue(field)) || field.hasConfigDefault;
  return !field.notNull || hasDefault ? "?" : "";
}

function maybeUnionNull(notNull: boolean): string {
  return notNull ? "" : " | null";
}

function maybeUndefined(notNull: boolean): string {
  return notNull ? "" : " | undefined";
}

function undefinedOrNever(notNull: boolean): string {
  return notNull ? "never" : "undefined";
}

function nullOrNever(notNull: boolean): string {
  return notNull ? "never" : "null";
}

export function getIdType(config: Config) {
  switch (config.idType) {
    case "untagged-string":
    case "tagged-string":
    case undefined:
      return "string";
    case "number":
      return "number";
    default:
      return assertNever(config.idType);
  }
}<|MERGE_RESOLUTION|>--- conflicted
+++ resolved
@@ -29,7 +29,6 @@
   FieldsOf,
   FilterOf,
   Flavor,
-  GetLens,
   GraphQLFilterOf,
   IdOf,
   JsonPayload,
@@ -59,7 +58,6 @@
   cleanStringValue,
   failNoIdYet,
   getField,
-  getLens,
   hasLargeMany,
   hasLargeManyToMany,
   hasMany,
@@ -286,14 +284,7 @@
         return ${loadLens}(this as any as ${entityName}, fn, opts);
       }
 
-<<<<<<< HEAD
-      get<U, V>(fn: (lens: ${GetLens}<Omit<this, 'fullNonReactiveAccess'>>) => ${GetLens}<U, V>): V {
-        return ${getLens}(${entity.metaType}, this, fn as never);
-      }
-      
       ${tsdocComments.entity.populate}
-=======
->>>>>>> c2313090
       populate<const H extends ${LoadHint}<${entityName}>>(hint: H): Promise<${Loaded}<${entityName}, H>>;
       populate<const H extends ${LoadHint}<${entityName}>>(opts: { hint: H, forceReload?: boolean }): Promise<${Loaded}<${entityName}, H>>;
       populate<const H extends ${LoadHint}<${entityName}>, V>(hint: H, fn: (${varName}: Loaded<${entityName}, H>) => V): Promise<V>;
