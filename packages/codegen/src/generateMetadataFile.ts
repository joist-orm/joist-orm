--- conflicted
+++ resolved
@@ -10,12 +10,9 @@
   KeySerde,
   PolymorphicKeySerde,
   PrimitiveSerde,
-<<<<<<< HEAD
-  SuperstructSerde, ZodSerde,
-=======
   SuperstructSerde,
+  ZodSerde,
   JsonSerde
->>>>>>> 70a4bbdd
 } from "./symbols";
 import { q } from "./utils";
 
