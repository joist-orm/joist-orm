import {
  addColumns,
  createCreatedAtFunction,
  createEntityTable,
  createEnumTable,
  createManyToManyTable,
  createSubTable,
  createUpdatedAtFunction,
  enumArrayColumn,
  foreignKey,
} from "joist-migration-utils";
import { MigrationBuilder } from "node-pg-migrate";

export function up(b: MigrationBuilder): void {
  createUpdatedAtFunction(b);
  createCreatedAtFunction(b);

  createEnumTable(b, "publisher_size", [
    ["SMALL", "Small"],
    ["LARGE", "Large"],
  ]);

  // tests enum accessor codegen name collision
  createEnumTable(b, "publisher_type", [
    ["SMALL", "Small"],
    ["BIG", "Big"],
  ]);

  // Used for:
  // - Tag.books is a regular m2m
  // - Tag.authors is a large m2m
  // - Tag.publishers is a table-per-class m2m
  createEntityTable(b, "tags", {
    name: { type: "varchar(255)", notNull: true },
  });

  // Used for PublisherGroup.publishers to test table-per-class o2ms
  createEntityTable(b, "publisher_groups", { name: "text" });

  createEntityTable(b, "publishers", {
    name: { type: "varchar(255)", notNull: true },
    size_id: { type: "integer", references: "publisher_size", notNull: false },
    type_id: { type: "integer", references: "publisher_type", notNull: true, default: 2 },
    latitude: { type: "numeric(9, 6)", notNull: false },
    longitude: { type: "numeric(9, 6)", notNull: false },
    huge_number: { type: "numeric(17, 0)", notNull: false },
    // for testing table-per-class o2ms
    group_id: foreignKey("publisher_groups", { notNull: false }),
  });

  // Create two subclass tables
  createSubTable(b, "publishers", "small_publishers", {
    city: { type: "text", notNull: true },
    // Used to test reactive fields that only exist on a subtype
    all_author_names: { type: "text" },
  });
  createSubTable(b, "publishers", "large_publishers", {
    country: "text",
  });

  createEnumTable(b, "color", [
    ["RED", "Red"],
    ["GREEN", "Green"],
    ["BLUE", "Blue"],
  ]);

  // Testing native pg enums
  b.createType("favorite_shape", ["circle", "square", "triangle"]);

  createEntityTable(b, "authors", {
    first_name: { type: "varchar(255)", notNull: true },
    last_name: { type: "varchar(255)", notNull: false },
    ssn: { type: "varchar(25)", notNull: false, unique: true },
    // for testing sync derived values
    initials: { type: "varchar(255)", notNull: true },
    // for testing async derived values
    number_of_books: { type: "integer", notNull: true },
    // for testing async derived value via a polymorphic reference
    book_comments: { type: "text", notNull: false },
    // for testing nullable booleans
    is_popular: { type: "boolean", notNull: false },
    // for testing integers
    age: { type: "integer", notNull: false },
    // for testing dates
    graduated: { type: "date", notNull: false },
    // for testing enum[] fields
    favorite_colors: enumArrayColumn("color"),
    // for testing native enum fields
    favorite_shape: { type: "favorite_shape", notNull: false },
    // for testing protected fields
    was_ever_popular: { type: "boolean", notNull: false },
    // for testing FieldConfig.ignore
    ignore_used_to_be_useful: { type: "boolean", notNull: false, default: true },
    ignore_used_to_be_useful_required_with_default: { type: "boolean", notNull: true, default: true },
    ignore_enum_fk_id: foreignKey("publisher_size", { notNull: false }),
    ignore_enum_fk_id_required_with_default: foreignKey("publisher_size", { notNull: true, default: 1 }),
    // for foreign key tests
    publisher_id: foreignKey("publishers", { notNull: false }),
    mentor_id: foreignKey("authors", { notNull: false }),
    // for testing jsbon columns
    address: { type: "jsonb", notNull: false },
<<<<<<< HEAD
    business_address: { type: "jsonb", notNull: false },
=======
    quotes: { type: "jsonb", notNull: false },
>>>>>>> 70a4bbdd
    deleted_at: { type: "timestamptz", notNull: false },
    // for testing derived fields using other derived fields
    number_of_public_reviews: { type: "int", notNull: false },
  });

  // A publisher can only have one author named `Jim`, but still have other authors
  // Verifies that partial unique indexes do not result in o2o collections
  b.createIndex("authors", ["publisher_id"], { unique: true, where: "first_name = 'Jim'" });

  // for testing required enums
  createEnumTable(b, "advance_status", [
    ["PENDING", "Pending"],
    ["SIGNED", "Signed"],
    ["PAID", "Paid"],
  ]);

  createEntityTable(b, "books", {
    title: { type: "varchar(255)", notNull: true },
    author_id: foreignKey("authors", { notNull: true }),
    // for testing columns that are keywords (and testing default values)
    order: { type: "integer", notNull: true, default: 1 },
    deleted_at: { type: "timestamptz", notNull: false },
  });

  // For testing o2o and m2o w/overlapping names in Book.author
  addColumns(b, "authors", {
    current_draft_book_id: foreignKey("books", { notNull: false, unique: true }),
  });

  // for derived fks
  addColumns(b, "authors", {
    favorite_book_id: foreignKey("books", { notNull: false }),
  });

  createEntityTable(b, "book_advances", {
    // for testing required enums
    status_id: foreignKey("advance_status", { notNull: true }),
    publisher_id: foreignKey("publishers", { notNull: true }),
    book_id: foreignKey("books", { notNull: true }),
  });

  // for testing m2m w/tags (iirc)
  createEntityTable(b, "critics", {
    name: { type: "varchar(255)", notNull: true },
    // ignore test
    ignore_favourite_book_id: foreignKey("books", { notNull: false }),
    ignore_worst_book_id: foreignKey("books", { notNull: false, unique: true }),
    // for testing large o2ms
    group_id: foreignKey("publisher_groups", { notNull: false }),
    // for testing `em.find` filtered on base table columns
    favorite_large_publisher_id: foreignKey("large_publishers", { notNull: false }),
  });

  // for testing a required m2o -> o2o
  createEntityTable(b, "critic_columns", {
    name: { type: "varchar(255)", notNull: true },
    critic_id: foreignKey("critics", { notNull: true, unique: true }),
  });

  // for testing children that are named a prefix of their parent
  createEntityTable(b, "book_reviews", {
    rating: { type: "integer", notNull: true },
    book_id: foreignKey("books", { notNull: true }),
    is_public: { type: "boolean", notNull: true },
  });

  createEnumTable(b, "image_type", [
    ["BOOK_IMAGE", "Book Image"],
    ["AUTHOR_IMAGE", "Author Image"],
    ["PUBLISHER_IMAGE", "Publisher Image"],
  ]);

  b.addColumn("image_type", { sort_order: { type: "integer", notNull: true, default: 1_000_000 } });
  b.addColumn("image_type", { visible: { type: "boolean", notNull: true, default: true } });
  b.addColumn("image_type", { nickname: { type: "string", notNull: true, default: "" } });
  Object.entries({ BOOK_IMAGE: 100, AUTHOR_IMAGE: 200, PUBLISHER_IMAGE: 300 }).forEach(([code, sortOrder]) =>
    b.sql(`UPDATE image_type SET sort_order=${sortOrder}, nickname='${code.toLowerCase()}' WHERE code='${code}'`),
  );

  createEntityTable(b, "images", {
    type_id: foreignKey("image_type", { notNull: true }),
    file_name: { type: "varchar(255)", notNull: true },
    book_id: foreignKey("books", { notNull: false, unique: true }),
    author_id: foreignKey("authors", { notNull: false, unique: true }),
    publisher_id: foreignKey("publishers", { notNull: false }),
  });

  createEntityTable(b, "users", {
    name: { type: "varchar(255)", notNull: true },
    email: { type: "varchar(255)", notNull: true },
    // for testing o2o/m2o renames
    author_id: foreignKey("authors", {
      notNull: false,
      unique: true,
      fieldName: "authorManyToOne",
      otherFieldName: "userOneToOne",
    }),
    ip_address: { type: "varchar(255)", notNull: false },
  });

  // for testing polymorphic references
  createEntityTable(b, "comments", {
    // inverse is o2m
    parent_book_id: foreignKey("books", { notNull: false }),
    // inverse is o2o
    parent_book_review_id: foreignKey("book_reviews", { notNull: false, unique: true }),
    parent_publisher_id: foreignKey("publishers", { notNull: false }),
    parent_author_id: foreignKey("authors", { notNull: false }),
    // for testing collection renames
    user_id: foreignKey("users", { notNull: false, otherFieldName: "createdComments" }),
    text: "text",
  });

  createEntityTable(b, "author_stats", {
    smallint: { type: "smallint", notNull: true },
    integer: { type: "integer", notNull: true },
    nullable_integer: { type: "integer", notNull: false },
    bigint: { type: "bigint", notNull: true },
    decimal: { type: "decimal", notNull: true },
    real: { type: "real", notNull: true },
    smallserial: { type: "smallserial", notNull: true },
    serial: { type: "serial", notNull: true },
    bigserial: { type: "bigserial", notNull: true },
    doublePrecision: { type: "double precision", notNull: true },
    nullable_text: { type: "text", notNull: false },
  });

  // for testing ignore of m2m
  createManyToManyTable(b, "critics_to_tags", "critics", "tags");
  // for testing large m2m
  createManyToManyTable(b, "authors_to_tags", "authors", "tags");
  // for testing regular m2m
  createManyToManyTable(b, "books_to_tags", "books", "tags");
  // for testing table-per-class m2m
  createManyToManyTable(b, "publishers_to_tags", "publishers", "tags");
  // for testing m2m renames and name inference
  createManyToManyTable(
    b,
    "users_to_comments",
    { table: "users", column: "liked_by_user_id" },
    { table: "comments", collectionName: "likedComments" },
  );
}<|MERGE_RESOLUTION|>--- conflicted
+++ resolved
@@ -99,11 +99,8 @@
     mentor_id: foreignKey("authors", { notNull: false }),
     // for testing jsbon columns
     address: { type: "jsonb", notNull: false },
-<<<<<<< HEAD
     business_address: { type: "jsonb", notNull: false },
-=======
     quotes: { type: "jsonb", notNull: false },
->>>>>>> 70a4bbdd
     deleted_at: { type: "timestamptz", notNull: false },
     // for testing derived fields using other derived fields
     number_of_public_reviews: { type: "int", notNull: false },
