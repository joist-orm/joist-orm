--- conflicted
+++ resolved
@@ -37,11 +37,7 @@
   ValueGraphQLFilter,
 } from "joist-orm";
 import { Context } from "src/context";
-<<<<<<< HEAD
-import { Address, address, AddressSchema } from "src/entities/types";
-=======
-import { Address, address, Quotes, quotes } from "src/entities/types";
->>>>>>> 70a4bbdd
+import { Address, address, AddressSchema, Quotes, quotes} from "src/entities/types";
 import { assert } from "superstruct";
 import { z } from "zod";
 import {
@@ -90,11 +86,8 @@
   graduated: { kind: "primitive"; type: Date; unique: false; nullable: undefined };
   wasEverPopular: { kind: "primitive"; type: boolean; unique: false; nullable: undefined };
   address: { kind: "primitive"; type: Address; unique: false; nullable: undefined };
-<<<<<<< HEAD
   businessAddress: { kind: "primitive"; type: z.infer<typeof AddressSchema>; unique: false; nullable: undefined };
-=======
   quotes: { kind: "primitive"; type: Quotes; unique: false; nullable: undefined };
->>>>>>> 70a4bbdd
   deletedAt: { kind: "primitive"; type: Date; unique: false; nullable: undefined };
   numberOfPublicReviews: { kind: "primitive"; type: number; unique: false; nullable: undefined };
   createdAt: { kind: "primitive"; type: Date; unique: false; nullable: never };
@@ -116,11 +109,8 @@
   graduated?: Date | null;
   wasEverPopular?: boolean | null;
   address?: Address | null;
-<<<<<<< HEAD
   businessAddress?: z.infer<typeof AddressSchema> | null;
-=======
   quotes?: Quotes | null;
->>>>>>> 70a4bbdd
   deletedAt?: Date | null;
   favoriteColors?: Color[];
   favoriteShape?: FavoriteShape | null;
@@ -160,11 +150,8 @@
   graduated?: ValueFilter<Date, null>;
   wasEverPopular?: BooleanFilter<null>;
   address?: ValueFilter<Address, null>;
-<<<<<<< HEAD
   businessAddress?: ValueFilter<z.infer<typeof AddressSchema>, null>;
-=======
   quotes?: ValueFilter<Quotes, null>;
->>>>>>> 70a4bbdd
   deletedAt?: ValueFilter<Date, null>;
   numberOfPublicReviews?: ValueFilter<number, null>;
   createdAt?: ValueFilter<Date, never>;
@@ -196,11 +183,8 @@
   graduated?: ValueGraphQLFilter<Date>;
   wasEverPopular?: BooleanGraphQLFilter;
   address?: ValueGraphQLFilter<Address>;
-<<<<<<< HEAD
   businessAddress?: ValueGraphQLFilter<z.infer<typeof AddressSchema>>;
-=======
   quotes?: ValueGraphQLFilter<Quotes>;
->>>>>>> 70a4bbdd
   deletedAt?: ValueGraphQLFilter<Date>;
   numberOfPublicReviews?: ValueGraphQLFilter<number>;
   createdAt?: ValueGraphQLFilter<Date>;
@@ -232,11 +216,8 @@
   graduated?: OrderBy;
   wasEverPopular?: OrderBy;
   address?: OrderBy;
-<<<<<<< HEAD
   businessAddress?: OrderBy;
-=======
   quotes?: OrderBy;
->>>>>>> 70a4bbdd
   deletedAt?: OrderBy;
   numberOfPublicReviews?: OrderBy;
   createdAt?: OrderBy;
@@ -411,7 +392,6 @@
     setField(this, "address", _address);
   }
 
-<<<<<<< HEAD
   get businessAddress(): z.output<typeof AddressSchema> | undefined {
     return this.__orm.data["businessAddress"];
   }
@@ -422,7 +402,8 @@
     } else {
       setField(this, "businessAddress", _businessAddress);
     }
-=======
+  }
+    
   get quotes(): Quotes | undefined {
     return this.__orm.data["quotes"];
   }
@@ -432,7 +413,6 @@
       assert(_quotes, quotes);
     }
     setField(this, "quotes", _quotes);
->>>>>>> 70a4bbdd
   }
 
   get deletedAt(): Date | undefined {
