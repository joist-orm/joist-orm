import { testDriver } from "../setupDbTests";

// Note this test infrastructure exist solely to test Joist itself, i.e. to use
// the low-level driver infra to setup/assert against data. Downstream applications
// should not copy this approach, and instead just use the factories and entities to
// setup and assert against test data.

export function select(tableName: string): Promise<readonly any[]> {
  return testDriver.select(tableName);
}

export function update(tableName: string, row: Record<string, any>): Promise<void> {
  return testDriver.update(tableName, row);
}

// turns out delete as a function is not allowed, but it is as a method
export function del(tableName: string, id: number): Promise<void> {
  return testDriver.delete(tableName, id);
}

export function insertAuthor(row: {
  id?: number;
  first_name: string;
  last_name?: string | null;
  ssn?: string | null;
  age?: number | null;
  is_popular?: boolean | null;
  publisher_id?: number | null;
  mentor_id?: number | null;
  initials?: string;
  number_of_books?: number;
  favorite_colors?: number[];
  favorite_shape?: string;
  address?: object;
<<<<<<< HEAD
  business_address?: object;
=======
  quotes?: string;
>>>>>>> 70a4bbdd
  graduated?: any;
  updated_at?: any;
  deleted_at?: any;
}) {
  return testDriver.insert("authors", { initials: row.first_name[0], number_of_books: 0, ...row });
}

export function insertBook(row: { id?: number; title: string; author_id: number | null; deleted_at?: Date }) {
  return testDriver.insert("books", row);
}

export function insertComment(row: {
  id?: number;
  text: string;
  user_id?: number;
  parent_book_id?: number;
  parent_book_review_id?: number;
  parent_publisher_id?: number;
}) {
  return testDriver.insert("comments", row);
}

export function insertUser(row: { id?: number; name: string; email: string }) {
  return testDriver.insert("users", row);
}

export function insertPublisherOnly(row: {
  id?: number;
  name: string;
  longitude?: string | number;
  latitude?: string | number;
  huge_number?: string | number;
  size_id?: number;
  group_id?: number;
}) {
  return testDriver.insert("publishers", row);
}

/** Inserts a small publisher, into `publishers` and `small_publishers`. */
export async function insertPublisher(row: {
  id?: number;
  name: string;
  longitude?: string | number;
  latitude?: string | number;
  huge_number?: string | number;
  size_id?: number;
  group_id?: number;
  city?: string;
}) {
  await testDriver.insert("publishers", row);
  await testDriver.insert("small_publishers", { id: row.id ?? 1, city: row.city ?? "city" });
}

/** Inserts a large publisher, into `publishers` and `large_publishers`. */
export async function insertLargePublisher(row: {
  id?: number;
  name: string;
  longitude?: string | number;
  latitude?: string | number;
  huge_number?: string | number;
  size_id?: number;
  group_id?: number;
  country?: string;
}) {
  const { country = "country", ...others } = row;
  await testDriver.insert("publishers", others);
  await testDriver.insert("large_publishers", { id: row.id ?? 1, country });
}

export function insertTag(row: { id?: number; name: string }) {
  return testDriver.insert("tags", row);
}

export function insertPublisherGroup(row: { id?: number; name: string }) {
  return testDriver.insert("publisher_groups", row);
}

export function insertBookToTag(row: { id?: number; book_id: number; tag_id: number }) {
  return testDriver.insert("books_to_tags", row);
}

export function insertPublisherToTag(row: { id?: number; publisher_id: number; tag_id: number }) {
  return testDriver.insert("publishers_to_tags", row);
}

export function insertAuthorToTag(row: { id?: number; author_id: number; tag_id: number }) {
  return testDriver.insert("authors_to_tags", row);
}

export function insertBookReview(row: { id?: number; book_id: number; rating: number; is_public?: boolean }) {
  return testDriver.insert("book_reviews", { is_public: true, ...row });
}

export function insertImage(row: {
  id?: number;
  type_id: number;
  book_id?: number | null;
  author_id?: number | null;
  publisher_id?: number | null;
  file_name: string;
}) {
  return testDriver.insert("images", row);
}

export function insertCritic(row: {
  id?: number;
  name: string;
  group_id?: number;
  favorite_large_publisher_id?: number;
}) {
  return testDriver.insert("critics", row);
}
export function countOfBooks() {
  return testDriver.count("books");
}

export function countOfTags() {
  return testDriver.count("tags");
}

export function countOfBookToTags() {
  return testDriver.count("books_to_tags");
}

export function countOfAuthors() {
  return testDriver.count("authors");
}

export function countOfBookReviews() {
  return testDriver.count("book_reviews");
}<|MERGE_RESOLUTION|>--- conflicted
+++ resolved
@@ -32,11 +32,8 @@
   favorite_colors?: number[];
   favorite_shape?: string;
   address?: object;
-<<<<<<< HEAD
   business_address?: object;
-=======
   quotes?: string;
->>>>>>> 70a4bbdd
   graduated?: any;
   updated_at?: any;
   deleted_at?: any;
