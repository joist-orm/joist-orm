import DataLoader, { BatchLoadFn, Options } from "dataloader";
import { getField, setField } from "./fields";
import { Knex } from "knex";
import { getOrmField } from "./BaseEntity";
import { setAsyncDefaults } from "./defaults";
// We alias `Entity => EntityW` to denote "Entity wide" i.e. the non-narrowed Entity
import { Entity, EntityOrmField, Entity as EntityW, IdType, isEntity } from "./Entity";
import { FlushLock } from "./FlushLock";
import { JoinRows } from "./JoinRows";
import { ReactionsManager } from "./ReactionsManager";
import { JoinRowTodo, Todo, combineJoinRows, createTodos } from "./Todo";
import { ReactiveRule, constraintNameToValidationError } from "./config";
import { createOrUpdatePartial } from "./createOrUpdatePartial";
import { findByUniqueDataLoader } from "./dataloaders/findByUniqueDataLoader";
import { findCountDataLoader } from "./dataloaders/findCountDataLoader";
import { findDataLoader } from "./dataloaders/findDataLoader";
import { findOrCreateDataLoader } from "./dataloaders/findOrCreateDataLoader";
import { loadDataLoader } from "./dataloaders/loadDataLoader";
import { populateDataLoader } from "./dataloaders/populateDataLoader";
import { Driver } from "./drivers/Driver";
import {
  BaseEntity,
  Changes,
  CustomCollection,
  CustomReference,
  DeepPartialOrNull,
  EntityHook,
  EntityMetadata,
  ExpressionFilter,
  FilterWithAlias,
  GraphQLFilterWithAlias,
  Lens,
  ManyToManyCollection,
  OneToManyCollection,
  PartialOrNull,
  PolymorphicReferenceImpl,
  UniqueFilter,
  ValidationError,
  ValidationErrors,
  ValidationRule,
  ValidationRuleResult,
  asConcreteCstr,
  assertIdIsTagged,
  getBaseAndSelfMetas,
  getBaseMeta,
  getConstructorFromTaggedId,
  getMetadata,
  getRelationEntries,
  getRelations,
  keyToTaggedId,
  loadLens,
  parseFindQuery,
  setOpts,
  tagId,
  toTaggedId,
} from "./index";
import { LoadHint, Loaded, NestedLoadHint, New, RelationsIn } from "./loadHints";
import { FindPlugin } from "./plugins/FindPlugin";
import { PreloadPlugin } from "./plugins/PreloadPlugin";
import { followReverseHint } from "./reactiveHints";
import { ManyToOneReferenceImpl, OneToOneReferenceImpl, PersistedAsyncReferenceImpl } from "./relations";
import { AbstractRelationImpl } from "./relations/AbstractRelationImpl";
import { MaybePromise, assertNever, fail, getOrSet, partition, toArray } from "./utils";

/**
 * The constructor for concrete entity types.
 *
 * Abstract entity types, like a base `Publisher` class that is marked `abstract`, cannot
 * implement this and instead only have the `AbsEntityConstructor` type.
 */
export interface EntityConstructor<T> {
  new (em: EntityManager<any, any>, opts: any): T;

  defaultValues: object;
  // Use any for now to pass the `.includes` test in `EntityConstructor.test.ts`. We could
  // probably do some sort of `tagOf(T)` look up, similar to filter types, which would return
  // either the string literal for a real `T`, or `any` if using `EntityConstructor<any>`.
  tagName: any;
  metadata: EntityMetadata;
  getOrmField(entity: Entity): EntityOrmField;
}

/** Options for the auto-batchable `em.find` queries, i.e. limit & offset aren't allowed. */
export interface FindFilterOptions<T extends Entity> {
  conditions?: ExpressionFilter;
  orderBy?: OrderOf<T>;
  softDeletes?: "include" | "exclude";
}

/**
 * Options for the non-batchable `em.findPaginated` queries, i.e. limit & offset are allowed.
 *
 * We allow `offset` to be optional, b/c sometimes queries will just want to do a `limit`, but we
 * require `limit` to ensure the caller is using `findPaginated` for its intended purpose.
 */
export interface FindPaginatedFilterOptions<T extends Entity> extends FindFilterOptions<T> {
  limit: number | undefined;
  offset?: number;
}

export interface FindGqlPaginatedFilterOptions<T extends Entity> extends FindFilterOptions<T> {
  limit?: number | null;
  offset?: number | null;
}

/** Options for the `findCount`. */
export interface FindCountFilterOptions<T extends Entity> {
  conditions?: ExpressionFilter;
  softDeletes?: "include" | "exclude";
}

/**
 * Constructors for either concrete or abstract entity types.
 *
 * I.e. this is more like "MaybeAbstractEntityConstructor".
 */
export type MaybeAbstractEntityConstructor<T> = abstract new (em: EntityManager<any, any>, opts: any) => T;

/** Return the `FooOpts` type a given `Foo` entity constructor. */
export type OptsOf<T> = T extends { __orm: { optsType: infer O } } ? O : never;

export type FieldsOf<T> = T extends { __orm: { fieldsType: infer F } } ? F : never;

export type OptIdsOf<T> = T extends { __orm: { optIdsType: infer O } } ? O : never;

/** Return the `Foo` type for a given `Foo` entity constructor. */
export type EntityOf<C> = C extends new (em: EntityManager, opts: any) => infer T ? T : never;

/** Pulls the entity query type out of a given entity type T. */
export type FilterOf<T> = T extends { __orm: { filterType: infer Q } } ? Q : never;

/** Pulls the entity GraphQL query type out of a given entity type T. */
export type GraphQLFilterOf<T> = T extends { __orm: { gqlFilterType: infer Q } } ? Q : never;

/** Pulls the entity order type out of a given entity type T. */
export type OrderOf<T> = T extends { __orm: { orderType: infer Q } } ? Q : never;

/**
 * Returns the opts of the entity's `newEntity` factory method, as exists in the actual file.
 *
 * This is because `FactoryOpts` is a set of defaults, but the user can customize it if they want.
 */
export type ActualFactoryOpts<T> = T extends { __orm: { factoryOptsType: infer Q } } ? Q : never;

/** Pulls the entity's id type out of a given entity type T. */
export type IdOf<T> = T extends { id: infer I } ? I : never;

export type TaggedId = string;

export function isId(value: any): value is IdOf<unknown> {
  return value && typeof value === "string";
}

export type EntityManagerHook = "beforeTransaction" | "afterTransaction";

type HookFn = (em: EntityManager, knex: Knex.Transaction) => MaybePromise<any>;

export type LoaderCache = Record<string, DataLoader<any, any>>;

export interface TimestampFields {
  updatedAt: string | undefined;
  createdAt: string | undefined;
  deletedAt: string | undefined;
}

export interface EntityManagerOpts {
  driver: Driver;
  preloadPlugin?: PreloadPlugin;
  findPlugin?: FindPlugin;
}

export interface FlushOptions {
  /** Skip all validations, including reactive validations, when flushing */
  skipValidation?: boolean;
}

/**
 * The EntityManager is the primary way nearly all code, i.e. anything that finds/creates/updates/deletes entities,
 * will interact with the database.
 *
 * It acts both an Identity Cache (preventing loading the same row twice into memory as separate entities, and then
 * having drift between the two instances) and as a Unit of Work (tracking all changes to entities and then batch
 * flushing only the entities that have changed).
 *
 * Note that the type parameters (C, I, and Entity) will be filled in by codegen with the values specific to your
 * application, so you can import your app-specific EntityManager like:
 *
 * ```ts
 * import { EntityManager } from "src/entities";
 * ```
 *
 * @param C The type of your application-specific app-wide/request-wide Context object that will be passed to hooks
 */
export class EntityManager<C = unknown, Entity extends EntityW = EntityW> {
  public readonly ctx: C;
  public driver: Driver;
  public currentTxnKnex: Knex | undefined;
  public entityLimit: number = defaultEntityLimit;
  readonly #entities: Entity[] = [];
  // Indexes the currently loaded entities by their tagged ids. This fixes a real-world
  // performance issue where `findExistingInstance` scanning `#entities` was an `O(n^2)`.
  readonly #entityIndex: Map<string, Entity> = new Map();
  #isValidating: boolean = false;
  readonly #pendingChildren: Map<string, Map<string, { adds: Entity[]; removes: Entity[] }>> = new Map();
  #preloadedRelations: Map<string, Map<string, Entity[]>> = new Map();
  /**
   * Tracks cascade deletes.
   *
   * We originally used a beforeDelete lifecycle hook to implement this, but tracking this
   * individually allows us to a) recursively cascade deletes even during the 1st iteration
   * of our `flush` loop, and b) cascade deletions before we recalc fields & run user hooks,
   * so that both see the most accurate state.
   */
  #pendingCascadeDeletes: Entity[] = [];
  #dataloaders: Record<string, LoaderCache> = {};
  readonly #joinRows: Record<string, JoinRows> = {};
  /** Stores any `source -> downstream` reactions to recalc during `em.flush`. */
  readonly #rm = new ReactionsManager();
  /** Ensures our `em.flush` method is not interrupted. */
  readonly #fl = new FlushLock();
  readonly #hooks: Record<EntityManagerHook, HookFn[]> = { beforeTransaction: [], afterTransaction: [] };
  readonly #preloader: PreloadPlugin | undefined;
  readonly #findPlugin: FindPlugin | undefined;
  private __api: EntityManagerInternalApi;

  constructor(em: EntityManager<C>);
  constructor(ctx: C, opts: EntityManagerOpts);
  constructor(ctx: C, driver: Driver);
  constructor(emOrCtx: EntityManager<C> | C, driverOrOpts?: EntityManagerOpts | Driver) {
    if (emOrCtx instanceof EntityManager) {
      const em = emOrCtx;
      this.driver = em.driver;
      this.#preloader = em.#preloader;
      this.#findPlugin = em.#findPlugin;
      this.#hooks = {
        beforeTransaction: [...em.#hooks.beforeTransaction],
        afterTransaction: [...em.#hooks.afterTransaction],
      };
      this.ctx = em.ctx;
    } else if (driverOrOpts && "executeFind" in driverOrOpts) {
      this.ctx = emOrCtx;
      this.driver = driverOrOpts;
      this.#preloader = undefined;
      this.#findPlugin = undefined;
    } else {
      this.ctx = emOrCtx;
      this.driver = driverOrOpts!.driver;
      this.#preloader = driverOrOpts!.preloadPlugin;
      this.#findPlugin = driverOrOpts!.findPlugin;
    }

    // Expose some of our private fields as the EntityManagerInternalApi
    const em = this;
    this.__api = {
      preloader: this.#preloader,
      findPlugin: this.#findPlugin,
      joinRows(m2m: ManyToManyCollection<any, any>): JoinRows {
        return getOrSet(em.#joinRows, m2m.joinTableName, () => new JoinRows(m2m, em.#rm));
      },
      pendingChildren: this.#pendingChildren,
      getPreloadedRelation<U>(taggedId: string, fieldName: string): U[] | undefined {
        return em.#preloadedRelations.get(taggedId)?.get(fieldName) as U[] | undefined;
      },
      setPreloadedRelation<U>(taggedId: string, fieldName: string, children: U[]): void {
        let map = em.#preloadedRelations.get(taggedId);
        if (!map) {
          map = new Map();
          em.#preloadedRelations.set(taggedId, map);
        }
        map.set(fieldName, children as any);
      },
      hooks: this.#hooks,
      rm: this.#rm,
      get isValidating() {
        return em.#isValidating;
      },
      checkWritesAllowed(): void {
        return em.#fl.checkWritesAllowed();
      },
    };
  }

  /** Returns a read-only shallow copy of the currently-loaded entities. */
  get entities(): ReadonlyArray<Entity> {
    return [...this.#entities];
  }

  /** Looks up `id` in the list of already-loaded entities. */
  getEntity<T extends Entity & { id: string }>(id: IdOf<T>): T | undefined;
  getEntity(id: TaggedId): Entity | undefined;
  getEntity(id: TaggedId): Entity | undefined {
    assertIdIsTagged(id);
    return this.#entityIndex.get(id);
  }

  /**
   * Finds entities of `type` with the `where` filter, with auto-batching, so this method
   * will not cause N+1s if called in a loop.
   *
   * The `where` filter is one of Joist's "join literals", which can combine both joining into
   * related entities and simple column conditions in a single literal. All conditions are ANDed.
   * For more complex conditions, use the `find` overload that has a `conditions` option.
   *
   * This method is batch-friendly, i.e. if called in a loop, it will be automatically batched
   * to avoid N+1s. Because of this, it cannot be used with queries that want to use `LIMIT`
   * or `OFFSET`; for those, see `findPaginated`.
   */
  public async find<T extends EntityW>(
    type: MaybeAbstractEntityConstructor<T>,
    where: FilterWithAlias<T>,
  ): Promise<T[]>;
  public async find<T extends EntityW, const H extends LoadHint<T>>(
    type: MaybeAbstractEntityConstructor<T>,
    where: FilterWithAlias<T>,
    options?: FindFilterOptions<T> & { populate?: H },
  ): Promise<Loaded<T, H>[]>;
  async find<T extends EntityW>(
    type: MaybeAbstractEntityConstructor<T>,
    where: FilterWithAlias<T>,
    options?: FindFilterOptions<T> & { populate?: any },
  ): Promise<T[]> {
    const { populate, ...rest } = options || {};
    const settings = { where, ...rest };
    const result = await findDataLoader(this, type, settings, populate).load(settings);
    if (populate) {
      await this.populate(result, populate);
    }
    return result;
  }

  /**
   * Finds entities of `type` with the `where` filter, without auto-batching, so this method
   * may call N+1s if called in a loop.
   *
   * The `where` filter is one of Joist's "join literals", which can combine both joining into
   * related entities and simple column conditions in a single literal. All conditions are ANDed.
   * For more complex conditions, use the `find` overload that has a `conditions` option.
   *
   * This method is *NOT* batch-friendly, i.e. if called in a loop, it will cause N+1s. Because
   * of this, you should prefer using `find`, unless you explicitly pagination support.
   */
  public async findPaginated<T extends EntityW>(
    type: MaybeAbstractEntityConstructor<T>,
    where: FilterWithAlias<T>,
    options: FindPaginatedFilterOptions<T>,
  ): Promise<T[]>;
  public async findPaginated<T extends EntityW, const H extends LoadHint<T>>(
    type: MaybeAbstractEntityConstructor<T>,
    where: FilterWithAlias<T>,
    options: FindPaginatedFilterOptions<T> & { populate: H },
  ): Promise<Loaded<T, H>[]>;
  async findPaginated<T extends EntityW>(
    type: MaybeAbstractEntityConstructor<T>,
    where: FilterWithAlias<T>,
    options: FindPaginatedFilterOptions<T> & { populate?: any },
  ): Promise<T[]> {
    const { populate, limit, offset, ...rest } = options || {};
    const query = parseFindQuery(getMetadata(type), where, rest);
    const rows = await this.driver.executeFind(this, query, { limit, offset });
    // check row limit
    const result = this.hydrate(type, rows, { overwriteExisting: false });
    if (populate) {
      await this.populate(result, populate);
    }
    return result;
  }

  /**
   * Works exactly like `find` but accepts "less than greatly typed" GraphQL filters.
   *
   * I.e. filtering by `null` on fields that are non-`nullable`.
   */
  public async findGql<T extends EntityW>(
    type: MaybeAbstractEntityConstructor<T>,
    where: GraphQLFilterWithAlias<T>,
  ): Promise<T[]>;
  public async findGql<T extends EntityW, const H extends LoadHint<T>>(
    type: MaybeAbstractEntityConstructor<T>,
    where: GraphQLFilterWithAlias<T>,
    options?: FindFilterOptions<T> & { populate?: H },
  ): Promise<Loaded<T, H>[]>;
  async findGql<T extends EntityW>(
    type: MaybeAbstractEntityConstructor<T>,
    where: GraphQLFilterOf<T>,
    options?: FindFilterOptions<T> & { populate?: any },
  ): Promise<T[]> {
    return this.find(type, where as any, options);
  }

  /**
   * Works exactly like `findPaginated` but accepts "less than greatly typed" GraphQL filters.
   *
   * I.e. filtering by `null` on fields that are non-`nullable`.
   */
  public async findGqlPaginated<T extends EntityW>(
    type: MaybeAbstractEntityConstructor<T>,
    where: GraphQLFilterWithAlias<T>,
    options: FindGqlPaginatedFilterOptions<T>,
  ): Promise<T[]>;
  public async findGqlPaginated<T extends EntityW, const H extends LoadHint<T>>(
    type: MaybeAbstractEntityConstructor<T>,
    where: GraphQLFilterWithAlias<T>,
    options: FindGqlPaginatedFilterOptions<T> & { populate: H },
  ): Promise<Loaded<T, H>[]>;
  async findGqlPaginated<T extends EntityW>(
    type: MaybeAbstractEntityConstructor<T>,
    where: GraphQLFilterWithAlias<T>,
    options: FindGqlPaginatedFilterOptions<T> & { populate?: any },
  ): Promise<T[]> {
    return this.findPaginated(type, where as any, options as any);
  }

  public async findOne<T extends EntityW>(
    type: MaybeAbstractEntityConstructor<T>,
    where: FilterWithAlias<T>,
  ): Promise<T | undefined>;
  public async findOne<T extends EntityW, const H extends LoadHint<T>>(
    type: MaybeAbstractEntityConstructor<T>,
    where: FilterWithAlias<T>,
    options?: { populate?: H; softDeletes?: "include" | "exclude" },
  ): Promise<Loaded<T, H> | undefined>;
  async findOne<T extends EntityW>(
    type: MaybeAbstractEntityConstructor<T>,
    where: FilterWithAlias<T>,
    options?: { populate?: any; softDeletes?: "include" | "exclude" },
  ): Promise<T | undefined> {
    const list = await this.find(type, where, options);
    if (list.length === 0) {
      return undefined;
    } else if (list.length === 1) {
      return list[0];
    } else {
      throw new TooManyError(`Found more than one: ${list.map((e) => e.toString()).join(", ")}`);
    }
  }

  /** Executes a given query filter and returns exactly one result, otherwise throws `NotFoundError` or `TooManyError`. */
  public async findOneOrFail<T extends EntityW>(
    type: MaybeAbstractEntityConstructor<T>,
    where: FilterWithAlias<T>,
  ): Promise<T>;
  public async findOneOrFail<T extends EntityW, const H extends LoadHint<T>>(
    type: MaybeAbstractEntityConstructor<T>,
    where: FilterWithAlias<T>,
    options: { populate?: H; softDeletes?: "include" | "exclude" },
  ): Promise<Loaded<T, H>>;
  async findOneOrFail<T extends EntityW>(
    type: MaybeAbstractEntityConstructor<T>,
    where: FilterWithAlias<T>,
    options?: { populate?: any; softDeletes?: "include" | "exclude" },
  ): Promise<T> {
    const list = await this.find(type, where, options);
    if (list.length === 0) {
      throw new NotFoundError(`Did not find ${type.name} for given query`);
    } else if (list.length > 1) {
      throw new TooManyError(`Found more than one: ${list.map((e) => e.toString()).join(", ")}`);
    }
    return list[0];
  }

  public async findByUnique<T extends EntityW>(
    type: MaybeAbstractEntityConstructor<T>,
    where: UniqueFilter<T>,
  ): Promise<T | undefined>;
  public async findByUnique<T extends EntityW, const H extends LoadHint<T>>(
    type: MaybeAbstractEntityConstructor<T>,
    where: UniqueFilter<T>,
    options?: { populate?: H; softDeletes?: "include" | "exclude" },
  ): Promise<Loaded<T, H> | undefined>;
  async findByUnique<T extends EntityW>(
    type: MaybeAbstractEntityConstructor<T>,
    where: UniqueFilter<T>,
    options: { populate?: any; softDeletes?: "include" | "exclude" } = {},
  ): Promise<T | undefined> {
    const { populate, softDeletes = "exclude" } = options;
    const entries = Object.entries(where);
    if (entries.length !== 1) {
      throw new Error("findByUnique only accepts a single field");
    }
    const [fieldName, value] = entries[0];
    const field = getMetadata(type).allFields[fieldName];
    const row = await findByUniqueDataLoader(this, type, field, softDeletes).load(value);
    if (!row) {
      return undefined;
    } else {
      const [entity] = this.hydrate(type, [row]);
      if (populate) {
        await this.populate(entity, populate);
      }
      return entity;
    }
  }

  /**
   * Returns the count of entities that match the `where` clause.
   *
   * The `where` clause, and any options.conditions, matches the same syntax
   * as `em.find`.
   *
   * Note: this method is not currently auto-batched, so it will cause N+1s if called in a loop.
   */
  async findCount<T extends EntityW>(
    type: MaybeAbstractEntityConstructor<T>,
    where: FilterWithAlias<T>,
    options: FindCountFilterOptions<T> = {},
  ): Promise<number> {
    const settings = { where, ...options };
    let count = await findCountDataLoader(this, type, settings).load(settings);

    // If the user is do "count all", we can adjust the number up/down based on
    // WIP creates/deletes. We can't do this if the WHERE clause is populated b/c
    // then we'd also have to eval each created/deleted entity against the WHERE
    // clause before knowing if it should adjust teh amount.
    const isSelectAll = Object.keys(where).length === 0;
    if (isSelectAll) {
      for (const entity of this.#entities) {
        if (entity instanceof type) {
          if (entity.isNewEntity) {
            count++;
          } else if (entity.isDeletedEntity) {
            count--;
          }
        }
      }
    }

    return count;
  }

  /**
   * Conditionally finds or creates (or upserts) an Entity.
   *
   * The `where` param is used to find the existing/if any entity; if not found,
   * then one will be created.
   *
   * The `ifNew` param will be used, if no entity is found, for the `em.create` call;
   * it is typed such that it will require all opts necessary for the `em.create` to
   * be valid, _unless_ those opts are already included in either the `where` or
   * `upsert` params.
   *
   * The optional `upsert` param are fields to always set/update, regardless of whether
   * the entity is created or not.
   *
   * @param type the entity type to find/create
   * @param where the fields to look up the existing entity by
   * @param ifNew the fields to set if the entity is new
   * @param upsert the fields to update if the entity is either existing or new
   */
  async findOrCreate<
    T extends EntityW,
    F extends Partial<OptsOf<T>>,
    U extends Partial<OptsOf<T>> | {},
    N extends Omit<OptsOf<T>, keyof F | keyof U>,
  >(type: EntityConstructor<T>, where: F, ifNew: N, upsert?: U): Promise<T>;
  async findOrCreate<
    T extends EntityW,
    F extends Partial<OptsOf<T>>,
    U extends Partial<OptsOf<T>> | {},
    N extends Omit<OptsOf<T>, keyof F | keyof U>,
    const H extends LoadHint<T>,
  >(
    type: EntityConstructor<T>,
    where: F,
    ifNew: N,
    upsert?: U,
    options?: { populate?: H; softDeletes?: "include" | "exclude" },
  ): Promise<Loaded<T, H>>;
  async findOrCreate<
    T extends EntityW,
    F extends Partial<OptsOf<T>>,
    U extends Partial<OptsOf<T>> | {},
    N extends Omit<OptsOf<T>, keyof F | keyof U>,
    const H extends LoadHint<T>,
  >(
    type: EntityConstructor<T>,
    where: F,
    ifNew: N,
    upsert?: U,
    options?: { populate?: H; softDeletes?: "include" | "exclude" },
  ): Promise<T> {
    const { softDeletes = "exclude", populate } = options ?? {};
    const entity = await findOrCreateDataLoader(this, type, where, softDeletes).load({
      where,
      ifNew: ifNew as OptsOf<T>,
      upsert,
    });
    if (populate) {
      await this.populate(entity, populate);
    }
    return entity;
  }

  /** Creates a new `type` and marks it as loaded, i.e. we know its collections are all safe to access in memory. */
  public create<T extends EntityW, O extends OptsOf<T>>(type: EntityConstructor<T>, opts: O): New<T, O> {
    // The constructor will run setOpts which handles defaulting collections to the right state.
    return new type(this, opts) as New<T, O>;
  }

  /** Creates a new `type` but with `opts` that are nullable, to accept partial-update-style input. */
  public createPartial<T extends EntityW>(type: EntityConstructor<T>, opts: PartialOrNull<OptsOf<T>>): T {
    // We force some manual calls to setOpts to mimic `setUnsafe`'s behavior that `undefined` should
    // mean "ignore" (and we assume validation rules will catch it later) but still set
    // `calledFromConstructor` because this is _basically_ like calling `new`.
    const entity = new type(this, undefined!);
    // Could remove the `as OptsOf<T>` by adding a method overload on `partial: true`
    setOpts(entity, opts as OptsOf<T>, { partial: true, calledFromConstructor: true });
    return entity;
  }

  /** Creates a new `type` but with `opts` that are nullable, to accept partial-update-style input. */
  public createOrUpdatePartial<T extends EntityW>(type: EntityConstructor<T>, opts: DeepPartialOrNull<T>): Promise<T> {
    return createOrUpdatePartial(this, type, opts);
  }

  /**
   * Utility to clone an entity and its nested relations, as determined by a populate hint
   *
   * @param entity - Any entity
   * @param opts - Options to control the clone behaviour
   *   @param deep - Populate hint of the nested tree of objects to clone
   *   @param skipIf - Predicate for determining if a specific entity should be skipped (and any entities beneath it
   *   @param postClone - Function to be called for each original/clone entity for any post-processing needed
   * @returns The `Loaded` cloned entity or fails if the clone could not be made
   *
   * @example
   * // This will duplicate the author
   * const duplicatedAuthor = await em.clone(author)
   *
   * @example
   * // This will duplicate the author and all their related book entities
   * const duplicatedAuthorAndBooks = await em.clone(author, { deep: "books" })
   *
   * @example
   * // This will duplicate the author, all their books, and the images for those books
   * const duplicatedAuthorAndBooksAndImages = await em.clone(author, { deep: { books: "image" } })
   *
   * @example
   * // This will duplicate the author, and rename
   * const duplicatedAuthor = await em.clone(author, { postClone: (_original, clone) => clone.firstName = clone.firstName + " COPY" })
   *
   * @example
   * // This will duplicate the author, but skip any book where the title includes `sea`
   * const duplicatedAuthor = await em.clone(author, { skipIf: (original) => original.title?.includes("sea") })
   */
  public async clone<T extends EntityW, H extends LoadHint<T>>(
    entity: T,
    opts?: { deep?: H; skipIf?: (entity: Entity) => boolean; postClone?: (original: Entity, clone: Entity) => void },
  ): Promise<Loaded<T, H>>;

  /**
   * Utility to clone an entity and its nested relations, as determined by a populate hint.
   *
   * @param entities - Any homogeneous list of entities
   * @param opts - Options to control the clone behaviour
   *   @param deep - Populate hint of the nested tree of objects to clone
   *   @param skipIf - Predicate for determining if a specific entity should be skipped (and any entities beneath it
   *   @param postClone - Function to be called for each original/clone entity for any post-processing needed
   * @returns Array of `Loaded` cloned entities from the provided list or empty array if all are skipped
   *
   * @example
   * // This will duplicate the author's books
   * const duplicatedBooks = await em.clone(author.books.get)
   *
   * @example
   * // This will duplicate the author's books, all their books, and the images for those books
   * const duplicatedBooksAndImages = await em.clone(author.books.get, { deep: { books: "image" } })
   *
   * @example
   * // This will duplicate the author's books, and assign them to a different author
   * const duplicatedBooks = await em.clone(author.books.get, { postClone: (_original, clone) => clone.author.set(author2) })
   *
   * @example
   * // This will duplicate the author's books, but skip any book where the title includes `sea`
   * const duplicatedBooks = await em.clone(author.books.get, { skipIf: (original) => original.title.includes("sea") })
   */
  public async clone<T extends EntityW, H extends LoadHint<T>>(
    entities: readonly T[],
    opts?: { deep?: H; skipIf?: (entity: Entity) => boolean; postClone?: (original: Entity, clone: Entity) => void },
  ): Promise<Loaded<T, H>[]>;
  public async clone<T extends EntityW, H extends LoadHint<T>>(
    entityOrArray: T | readonly T[],
    opts?: { deep?: H; skipIf?: (entity: Entity) => boolean; postClone?: (original: Entity, clone: Entity) => void },
  ): Promise<Loaded<T, H> | Loaded<T, H>[]> {
    const { deep = {}, skipIf, postClone } = opts ?? {};
    // Keep a list that we can work against synchronously after doing the async find/crawl
    const todo: Entity[] = [];

    // 1. Find all entities w/o mutating them yet
    await crawl(todo, Array.isArray(entityOrArray) ? entityOrArray : [entityOrArray], deep, { skipIf: skipIf as any });

    // 2. Clone each found entity
    const clones = todo.map((entity) => {
      // Use meta.fields to see which fields are derived (i.e. createdAt, updatedAt, initials)
      // that only have getters, and so we shouldn't set (createdAt/updatedAt will be initialized
      // by `em.register`).
      const meta = getMetadata(entity);
      const copy = Object.fromEntries(
        Object.values(meta.allFields)
          .map((f) => {
            switch (f.kind) {
              case "primitive":
                if (!f.derived && !f.protected) {
                  return [f.fieldName, getField(entity, f.fieldName)];
                } else {
                  return undefined;
                }
              case "m2o":
              case "poly":
              case "enum":
                return [f.fieldName, getField(entity, f.fieldName)];
              case "primaryKey":
              case "o2m":
              case "m2m":
              case "o2o":
              case "lo2m":
                return undefined;
              default:
                assertNever(f);
            }
          })
          .filter(isDefined),
      );

      // Call `new` just like the user would do
      // The `asConcreteCstr` is safe b/c we got meta from a concrete/already-instantiated entity
      const clone = new (asConcreteCstr(meta.cstr))(this, copy);

      return [entity, clone] as const;
    });
    const entityToClone = new Map(clones);

    // 3. Now mutate the m2o relations. We focus on only m2o's because they "own" the field/column,
    // and will drive percolation to keep the other-side o2m & o2o updated.
    clones.forEach(([, clone]) => {
      getRelationEntries(clone).forEach(([fieldName, value]) => {
        if (
          value instanceof ManyToOneReferenceImpl ||
          value instanceof PolymorphicReferenceImpl ||
          value instanceof PersistedAsyncReferenceImpl
        ) {
          // What's the existing entity? Have we cloned it?
          const existingIdOrEntity = getField(clone, fieldName);
          const existing = this.entities.find((e) => sameEntity(e, existingIdOrEntity));
          // If we didn't find a loaded entity for this value, assume that it a) itself is not being cloned,
          // and b) we don't need to bother telling it about the newly cloned entity
          if (existing) {
            ((clone as any)[fieldName] as any).set(entityToClone.get(existing) ?? existing);
          }
        }
      });
    });

    if (postClone) {
      await Promise.all(clones.map(([original, clone]) => postClone(original, clone)));
    }

    return Array.isArray(entityOrArray)
      ? entityOrArray
          .filter((original) => entityToClone.has(original))
          .map((original) => entityToClone.get(original) as Loaded<T, H>)
      : clones[0]
        ? (clones[0][1] as Loaded<T, H>)
        : fail("no entities were cloned given the provided options");
  }

  /** Returns an instance of `type` for the given `id`, resolving to an existing instance if in our Unit of Work. */
  public async load<T extends EntityW & { id: string }>(id: IdOf<T>): Promise<T>;
  public async load(id: TaggedId): Promise<Entity>;
  public async load<T extends EntityW>(type: MaybeAbstractEntityConstructor<T>, id: IdOf<T> | TaggedId): Promise<T>;
  public async load<T extends EntityW, const H extends LoadHint<T>>(
    type: MaybeAbstractEntityConstructor<T>,
    id: IdOf<T> | TaggedId,
    populate: H,
  ): Promise<Loaded<T, H>>;
  async load<T extends EntityW>(
    typeOrId: MaybeAbstractEntityConstructor<T> | string,
    id?: IdType,
    hint?: any,
  ): Promise<T> {
    // Handle the `typeOrId` overload
    let type: MaybeAbstractEntityConstructor<T>;
    if (typeof typeOrId === "string") {
      // This must be a tagged id for the 1st overload to work
      type = getConstructorFromTaggedId(typeOrId);
      id = typeOrId;
    } else {
      type = typeOrId;
      id = id || fail();
    }
    const meta = getMetadata(type);
    const tagged = toTaggedId(meta, id);
    const entity =
      this.findExistingInstance<T>(tagged) || (await loadDataLoader(this, meta).load({ entity: tagged, hint }));
    if (!entity) {
      throw new NotFoundError(`${tagged} was not found`);
    }
    if (hint) {
      await this.populate(entity, hint);
    }
    return entity as T;
  }

  /** Returns instances of `type` for the given `ids`, resolving to an existing instance if in our Unit of Work. */
  public async loadAll<T extends EntityW>(
    type: MaybeAbstractEntityConstructor<T>,
    ids: readonly string[],
  ): Promise<T[]>;
  public async loadAll<T extends EntityW, const H extends LoadHint<T>>(
    type: MaybeAbstractEntityConstructor<T>,
    ids: readonly string[],
    populate: H,
  ): Promise<Loaded<T, H>[]>;
  async loadAll<T extends EntityW>(
    type: MaybeAbstractEntityConstructor<T>,
    _ids: readonly string[],
    hint?: any,
  ): Promise<T[]> {
    const meta = getMetadata(type);
    const ids = _ids.map((id) => tagId(meta, id));
    const entities = await Promise.all(
      ids.map((id) => {
        return this.findExistingInstance(id) || loadDataLoader(this, meta).load({ entity: id, hint });
      }),
    );
    const idsNotFound = ids.filter((_, i) => entities[i] === undefined);
    if (idsNotFound.length > 0) {
      throw new NotFoundError(`${idsNotFound.join(",")} were not found`);
    }
    if (hint) {
      await this.populate(entities as T[], hint);
    }
    return entities as T[];
  }

  /**
   * Returns instances of `type` for the given `ids`, resolving to an existing instance if in our Unit of Work. Ignores
   * IDs that are not found.
   */
  public async loadAllIfExists<T extends EntityW>(type: EntityConstructor<T>, ids: readonly string[]): Promise<T[]>;
  public async loadAllIfExists<T extends EntityW, const H extends LoadHint<T>>(
    type: EntityConstructor<T>,
    ids: readonly string[],
    populate: H,
  ): Promise<Loaded<T, H>[]>;
  async loadAllIfExists<T extends EntityW>(
    type: EntityConstructor<T>,
    _ids: readonly string[],
    hint?: any,
  ): Promise<T[]> {
    const meta = getMetadata(type);
    const ids = _ids.map((id) => tagId(meta, id));
    const entities = (
      await Promise.all(
        ids.map((id) => {
          return this.findExistingInstance(id) || loadDataLoader(this, meta).load({ entity: id, hint });
        }),
      )
    ).filter(Boolean);
    if (hint) {
      await this.populate(entities as T[], hint);
    }
    return entities as T[];
  }

  /**
   * Loads entities found, when starting at `entities`, via the "path" given by the `fn` lens function.
   *
   * Results are unique, i.e. if doing `em.loadLens([b1, b2], b => b.author.publisher)` point to the
   * same `Publisher`, it will only be returned as a single value.
   */
  public async loadLens<T extends EntityW, U, V>(entities: T[], fn: (lens: Lens<T>) => Lens<U, V>): Promise<U[]>;
  public async loadLens<T extends EntityW, U extends EntityW, V, const H extends LoadHint<U>>(
    entities: T[],
    fn: (lens: Lens<T>) => Lens<U, V>,
    populate: H,
  ): Promise<Loaded<U, H>[]>;
  public async loadLens<T extends EntityW, U, V>(
    entities: T[],
    fn: (lens: Lens<T>) => Lens<U, V>,
    populate?: any,
  ): Promise<V> {
    const result = await loadLens(entities, fn);
    if (populate) {
      await this.populate(result as any as Entity[], populate);
    }
    return result;
  }

  /** Loads entities from a knex QueryBuilder. */
  public async loadFromQuery<T extends EntityW>(type: EntityConstructor<T>, query: Knex.QueryBuilder): Promise<T[]>;
  public async loadFromQuery<T extends EntityW, const H extends LoadHint<T>>(
    type: EntityConstructor<T>,
    query: Knex.QueryBuilder,
    populate: H,
  ): Promise<Loaded<T, H>[]>;
  public async loadFromQuery<T extends EntityW>(
    type: EntityConstructor<T>,
    query: Knex.QueryBuilder,
    populate?: any,
  ): Promise<T[]> {
    // Enforce this em's entity limit if this query doesn't already have a limit present.
    // Knex doesn't have an api to inspect a query, so we have to go through its internal `_single` property
    if ((query as any)._single.limit === undefined) {
      query.limit(this.entityLimit);
    }
    const rows = await query;
    const entities = this.hydrate(type, rows, { overwriteExisting: false });
    if (populate) {
      await this.populate(entities, populate);
    }
    return entities;
  }

  /** Loads entities from rows. */
  public async loadFromRows<T extends EntityW>(type: EntityConstructor<T>, rows: unknown[]): Promise<T[]>;
  public async loadFromRows<T extends EntityW, const H extends LoadHint<T>>(
    type: EntityConstructor<T>,
    rows: unknown[],
    populate: H,
  ): Promise<Loaded<T, H>[]>;
  public async loadFromRows<T extends EntityW>(
    type: EntityConstructor<T>,
    rows: unknown[],
    populate?: any,
  ): Promise<T[]> {
    const entities = this.hydrate(type, rows, { overwriteExisting: false });
    if (populate) {
      await this.populate(entities, populate);
    }
    return entities;
  }

  /** Given a hint `H` (a field, array of fields, or nested hash), pre-load that data into `entity` for sync access. */
  public async populate<T extends EntityW, const H extends LoadHint<T>, V = Loaded<T, H>>(
    entity: T,
    hint: H,
    fn?: (entity: Loaded<T, H>) => V,
  ): Promise<V>;
  public async populate<T extends EntityW, const H extends LoadHint<T>, V = Loaded<T, H>>(
    entity: T,
    opts: { hint: H; forceReload?: boolean },
    fn?: (entity: Loaded<T, H>) => V,
  ): Promise<V>;
  public async populate<T extends EntityW, const H extends LoadHint<T>>(
    entities: ReadonlyArray<T>,
    hint: H,
  ): Promise<Loaded<T, H>[]>;
  public async populate<T extends EntityW, const H extends LoadHint<T>>(
    entities: ReadonlyArray<T>,
    opts: { hint: H; forceReload?: boolean },
  ): Promise<Loaded<T, H>[]>;
  async populate<T extends EntityW, H extends LoadHint<T>, V>(
    entityOrList: T | T[],
    hintOrOpts: { hint: H; forceReload?: boolean } | H,
    fn?: (entity: Loaded<T, H>) => V,
  ): Promise<Loaded<T, H> | Array<Loaded<T, H>> | V> {
    const { hint: hintOpt, ...opts } =
      typeof hintOrOpts === "object" && "hint" in hintOrOpts ? hintOrOpts : { hint: hintOrOpts };

    // Tell `AsyncMethodImpl.load` to not invoke its function
    (opts as any)["populate"] = true;

    // I'm tempted to throw an error here, because at least internal callers should ideally pre-check
    // that `list > 0` and `Object.keys(hint).length > 0` before calling `populate`, just as an optimization.
    // But since it's a public API, we should just early exit.
    const list = toArray(entityOrList).filter((e) => e !== undefined && (e.isPendingDelete || !e.isDeletedEntity));
    if (list.length === 0) {
      return !fn ? (entityOrList as any) : fn(entityOrList as any);
    }

    const meta = getMetadata(list[0]);

    if (this.#preloader) {
      // If we can preload, prevent promise deadlocking by one large-batch preload populate (which can't have
      // intra dependencies), then a 2nd small-batch non-preload populate.
      const [preload, non] = this.#preloader.partitionHint(meta, hintOpt);
      if (preload) {
        const loader = populateDataLoader(this, meta, preload, "preload", opts);
        await Promise.all(list.map((entity) => loader.load({ entity, hint: preload })));
      }
      if (non) {
        const loader = populateDataLoader(this, meta, non, "intermixed", opts);
        await Promise.all(list.map((entity) => loader.load({ entity, hint: non })));
      }
    } else {
      const loader = populateDataLoader(this, meta, hintOpt, "intermixed", opts);
      await Promise.all(list.map((entity) => loader.load({ entity, hint: hintOpt })));
    }

    return fn ? fn(entityOrList as any) : (entityOrList as any);
  }

  // For debugging EntityManager.populate.test.ts's "can be huge"
  // populates: Record<string, number> = {};

  /**
   * Executes `fn` with a transaction, and automatically calls `flush`/`commit` at the end.
   *
   * This ensures both any `.find` as well as `.flush` operations happen within the same
   * transaction, which is useful for enforcing cross-table/application-level invariants that
   * cannot be enforced with database-level constraints.
   */
  public async transaction<T>(fn: (txn: Knex.Transaction) => Promise<T>): Promise<T> {
    return this.driver.transaction(
      this,
      async (knex) => {
        const result = await fn(knex);
        // The lambda may have done some interstitial flushes (that would not
        // have committed the transaction), but go ahead and do a final one
        // in case they didn't explicitly call flush.
        await this.flush();
        return result;
      },
      // Application-enforced unique constraints (i.e. custom find + conditional insert) can be
      // serialization anomalies, so we use the highest isolation level b/c it prevents this.
      // See the EntityManager.txns.test.ts file.
      "serializable",
    );
  }

  /** Registers a newly-instantiated entity with our EntityManager; only called by entity constructors. */
  register(entity: Entity): void {
    if (entity.idTaggedMaybe) {
      if (this.findExistingInstance(entity.idTagged) !== undefined) {
        throw new Error(`Entity ${entity} has a duplicate instance already loaded`);
      }
      this.#entityIndex.set(entity.idTagged, entity);
    }

    this.#entities.push(entity);
    if (this.#entities.length >= this.entityLimit) {
      throw new Error(`More than ${this.entityLimit} entities have been instantiated`);
    }

    // Set a default createdAt/updatedAt that we'll keep if this is a new entity, or over-write if we're loaded an existing row
    if (entity.isNewEntity) {
      const { createdAt, updatedAt } = getBaseMeta(getMetadata(entity)).timestampFields;
      const { data } = getOrmField(entity);
      if (createdAt) data[createdAt] = new Date();
      if (updatedAt) data[updatedAt] = new Date();
      this.#rm.queueAllDownstreamFields(entity);
    }
  }

  /**
   * Marks an instance to be deleted.
   *
   * Any loaded collections that are currently "pointing to" this entity will be updated to
   * no longer include this entity, i.e. if you `em.delete(b1)`, then `author.books` will have
   * `b1` removed (if needed).
   *
   * This is done for all currently-loaded collections; i.e. technically unloaded collections
   * may still point to this entity. We defer unsetting these not-currently-loaded references
   * until `EntityManager.flush`, when we can make the async calls to load-and-unset them.
   */
  delete(entity: Entity): void {
    // Early return if already deleted.
    const orm = getOrmField(entity);
    if (orm.deleted) {
      return;
    }
    orm.deleted = "pending";
    // Any derived fields that read this entity will need recalc-d
    this.#rm.queueAllDownstreamFields(entity);
    // Synchronously unhook the entity if the relations are loaded
    getCascadeDeleteRelations(entity).forEach((r) => r.maybeCascadeDelete());
    // And queue the cascade deletes
    this.#pendingCascadeDeletes.push(entity);
  }

  async assignNewIds() {
    let pendingEntities = this.entities.filter((e) => e.isNewEntity && !e.isDeletedEntity && !e.idTaggedMaybe);
    await this.getLoader<Entity, Entity>("assign-new-ids", "global", async (entities) => {
      let todos = createTodos(entities);
      await this.driver.assignNewIds(this, todos);
      return entities;
    }).loadMany(pendingEntities);
  }

  /**
   * Flushes the SQL for any changed entities to the database.
   *
   * If this is run outside of an existing transaction, it will `BEGIN` and `COMMIT`
   * a new transaction on every `.flush()` call so that all of the `INSERT`s/etc.
   * happen atomically.
   *
   * If this is run within an existing transaction, i.e. `EntityManager.transaction`,
   * then it will only issue `INSERT`s/etc. and defer to the caller to `COMMIT`
   * the transaction.
   *
   * It returns entities that have changed (an entity is considered changed if it has been deleted, inserted, or updated)
   */
  async flush(flushOptions: FlushOptions = {}): Promise<Entity[]> {
    const { skipValidation = false } = flushOptions;

    this.#fl.startLock();

    await this.#fl.allowWrites(async () => {
      // Recalc any touched entities
      const touched = this.entities.filter((e) => getOrmField(e).isTouched);
      if (touched.length > 0) {
        await recalcTouchedEntities(touched);
      }
      // Cascade deletes now that we're async (i.e. to keep `em.delete` synchronous).
      // Also do this before calling `recalcPendingDerivedValues` to avoid recalculating
      // fields on entities that will be deleted (and probably have unset/invalid FKs
      // that would NPE their logic anyway).
      await this.cascadeDeletes();
      // Recalc before we run hooks, so the hooks will see the latest calculated values.
      await this.#rm.recalcPendingDerivedValues();
    });

    const hooksInvoked: Set<Entity> = new Set();
    let pendingEntities = this.entities.filter((e) => e.isPendingFlush);
    const now = getNow();

    try {
      while (pendingEntities.length > 0) {
        // Run hooks in a series of loops until things "settle down"
        await this.#fl.allowWrites(async () => {
          // Run our hooks
          let todos = createTodos(pendingEntities);
          await setAsyncDefaults(this.ctx, todos);
          maybeBumpUpdatedAt(todos, now);
          await beforeCreate(this.ctx, todos);
          await beforeUpdate(this.ctx, todos);
          await beforeFlush(this.ctx, todos);

          // Call `setField` just to get the column marked as dirty if needed.
          // This can come after the hooks, b/c if the hooks read any of these
          // fields, they'd be via the synchronous getter and would not be stale.
          recalcSynchronousDerivedFields(todos);

          // The hooks could have deleted this-loop or prior-loop entities, so re-cascade again.
          await this.cascadeDeletes();
          // The hooks could have changed fields, so recalc again.
          await this.#rm.recalcPendingDerivedValues();

          if (this.#rm.hasFieldsPendingAssignedIds) {
            await this.assignNewIds();
            await this.#rm.recalcRelationsPendingAssignedIds();
          }

          for (const e of pendingEntities) hooksInvoked.add(e);
          pendingEntities = this.entities.filter((e) => e.isPendingFlush && !hooksInvoked.has(e));
        });
      }

      // Recreate todos now that we've run hooks and recalculated fields so know
      // the full set of entities that will be INSERT/UPDATE/DELETE-d in the database.
      const entitiesToFlush = [...hooksInvoked];
      const entityTodos = createTodos(entitiesToFlush);
      const joinRowTodos = combineJoinRows(this.#joinRows);

      if (!skipValidation) {
        try {
          this.#isValidating = true;
          // Run simple rules first b/c it includes not-null/required rules, so that then when we run
          // `validateReactiveRules` next, the lambdas won't see invalid entities.
          await validateSimpleRules(entityTodos);
          await validateReactiveRules(entityTodos, joinRowTodos);
        } finally {
          this.#isValidating = false;
        }
        await afterValidation(this.ctx, entityTodos);
      }

      if (Object.keys(entityTodos).length > 0 || Object.keys(joinRowTodos).length > 0) {
        // The driver will handle the right thing if we're already in an existing transaction.
        // We also purposefully don't pass an isolation level b/c if we're only doing
        // INSERTs and UPDATEs, then we don't really care about overlapping SELECT-then-INSERT
        // serialization anomalies. (Although should we? Maybe we should run the flush hooks
        // in this same transaction just as a matter of principle / safest default.)
        await this.driver.transaction(this, async () => {
          await this.driver.flushEntities(this, entityTodos);
          await this.driver.flushJoinTables(this, joinRowTodos);
          await beforeCommit(this.ctx, entityTodos);
        });

        // TODO: This is really "after flush" if we're being called from a transaction that
        // is going to make multiple `em.flush()` calls?
        await afterCommit(this.ctx, entityTodos);

        // Update the `__orm` to reflect the new state
        for (const e of entitiesToFlush) {
          if (e.isNewEntity && !e.isDeletedEntity) {
            this.#entityIndex.set(e.idTagged, e);
          }
          getOrmField(e).resetAfterFlushed();
        }
        // Reset the find caches b/c data will have changed in the db
        this.#dataloaders = {};
        this.#rm.clear();
      }

      return entitiesToFlush;
    } catch (e) {
      if (e && typeof e === "object" && "constraint" in e && typeof e.constraint === "string") {
        const message = constraintNameToValidationError[e.constraint];
        if (message) {
          throw new ValidationErrors(message);
        }
      }
      throw e;
    } finally {
      this.#fl.releaseLock();
    }
  }

  /**
   * A very simple toJSON.
   *
   * This is not really meant to be useful, it's to prevent huge/circular output if
   * an EntityManager accidentally ends up getting logged to something like pino that
   * over-zealous toJSONs anything it touches.
   */
  public toJSON(): string {
    return `<EntityManager ${this.entities.length}>`;
  }

  /**
   * For all entities in the current `EntityManager`, load their latest data from the database.
   *
   * This is primarily useful in tests, i.e. having 1 `EntityManager` with some test data, running business
   * logic in a dedicated `EntityManager`, and then `refresh`-ing the test data `EntityManager` to assert
   * against the latest values.
   *
   * This works with primitive fields as well as references and collections.
   *
   * TODO Newly-found collection entries will not have prior load hints applied to this, unless using
   * `deepLoad` which should only be used by tests to avoid loading your entire database in memory.
   */
  async refresh(opts?: { deepLoad?: boolean }): Promise<void>;
  async refresh(entity: EntityW): Promise<void>;
  async refresh(entities: ReadonlyArray<EntityW>): Promise<void>;
  async refresh(param?: EntityW | ReadonlyArray<EntityW> | { deepLoad?: boolean }): Promise<void> {
    this.#dataloaders = {};
    this.#preloadedRelations = new Map();
    const deepLoad = param && "deepLoad" in param && param.deepLoad;
    let todo =
      param === undefined ? this.#entities : Array.isArray(param) ? param : isEntity(param) ? [param] : this.#entities;
    const done = new Set<Entity>();
    while (todo.length > 0) {
      const copy = [...todo];
      copy.forEach((e) => done.add(e));
      todo = [];

      // For any entity with an id, get its latest data + relations from the database
      const entities = await Promise.all(
        copy
          .filter((e) => e.idTaggedMaybe)
          .map((entity) => {
            // Pass these as a hint to potentially preload them
            const hint = getRelationEntries(entity)
              .filter(([_, r]) => deepLoad || r.isLoaded)
              .map(([k]) => k);
            return loadDataLoader(this, getMetadata(entity)).load({ entity: entity.idTagged, hint });
          }),
      );

      // Then refresh any non-deleted loaded relations (the `loadDataLoader.load` only populates the
      // preloader cache, if in use, it doesn't actually get each relation into a loaded state.)
      const [custom, builtin] = partition(
        entities
          .filter((e) => e && getOrmField(e).deleted === undefined)
          .flatMap((entity) => getRelations(entity!).filter((r) => deepLoad || r.isLoaded)),
        isCustomRelation,
      );
      // Call `.load` on builtin relations first, because if we hit an already-loaded custom relation
      // first, it will call `.get` internally, and might access built-in relations that we've not had a
      // chance to `.load()` yet.
      await Promise.all(
        builtin.map((r) => {
          // If the relation is already loaded, we need to go through .load({ forceReload }), otherwise
          // use preload to avoid the promise.
          if (r.isPreloaded && !r.isLoaded) {
            r.preload();
            return undefined;
          } else {
            return r.load({ forceReload: true });
          }
        }),
      );
      await Promise.all(custom.map((r) => r.load({ forceReload: true })));

      // If deep loading, get all entity/entities in the relation and push them on the list
      if (deepLoad) {
        todo.push(
          // We skip recursing into CustomCollections and CustomReferences and PersistedAsyncReferencesImpl for two reasons:
          // 1. It can be tricky to ensure `{ forceReload: true }` is passed all the way through their custom load
          // implementations, and so it's easy to have `.get` accidentally come across a not-yet-loaded collection, and
          // 2. Any custom load functions should use the underlying o2m/m2o/etc relations anyway, so if we crawl/refresh
          // those, then when the user calls `.get` on custom collections/references, they should be talking to always-loaded
          // relations, w/o us having to tackle the tricky bookkeeping problem passing `forceReload` all through their
          // custom load function + any other collections they call.
          ...builtin
            .filter((r) => "get" in r)
            .map((r) => (r as any).get)
            .flatMap((value) => (Array.isArray(value) ? value : [value]))
            .filter((value) => isEntity(value) && !done.has(value as Entity)),
        );
      }
    }
  }

  public get numberOfEntities(): number {
    return this.entities.length;
  }

  // Handles our Unit of Work-style look up / deduplication of entity instances.
  // Currently only public for the driver impls
  public findExistingInstance<T extends EntityW>(id: string): T | undefined {
    assertIdIsTagged(id);
    return this.#entityIndex.get(id) as T | undefined;
  }

  /**
   * Takes a result `row` from a custom query and maps the db values into a new-or-existing domain object for that row.
   *
   * The `overwriteExisting` controls whether `row`'s values should overwrite the existing fields on
   * an entity. By default this is true, as we assume the user calling this means they know the DB has
   * updated values that should be put into the entities. A few internal callers set this to false,
   * i.e. when we're loading collections and have db results that are potentially stale compared to
   * the WIP entity state.
   */
  public hydrate<T extends EntityW>(
    type: MaybeAbstractEntityConstructor<T>,
    rows: any[],
    options?: { overwriteExisting?: boolean },
  ): T[] {
    const maybeBaseMeta = getMetadata(type);

    let i = 0;
    const entities = new Array(rows.length);
    for (const row of rows) {
      const taggedId = keyToTaggedId(maybeBaseMeta, row["id"]) || fail("No id column was available");
      // See if this is already in our UoW
      let entity = this.findExistingInstance(taggedId) as T;
      if (!entity) {
        // Look for __class from the driver telling us which subtype to instantiate
        const meta = row.__class
          ? maybeBaseMeta.subTypes.find((st) => st.type === row.__class) ?? maybeBaseMeta
          : maybeBaseMeta;
        // Pass id as a hint that we're in hydrate mode
        entity = new (asConcreteCstr(meta.cstr))(this, taggedId) as T;
        getOrmField(entity).row = row;

        // This is a mini copy-paste of em.register that doesn't re-findExistingInstance
        this.#entityIndex.set(taggedId, entity as any);
        this.#entities.push(entity as any);
        if (this.#entities.length >= this.entityLimit) {
          throw new Error(`More than ${this.entityLimit} entities have been instantiated`);
        }
      } else if (options?.overwriteExisting !== false) {
        const meta = getMetadata(entity);
        // Usually if the entity already exists, we don't write over it, but in this case
        // we assume that `EntityManager.refresh` is telling us to explicitly load the
        // latest data.
        const { data } = getOrmField(entity);
        for (const f of Object.values(meta.allFields)) {
          f.serde?.setOnEntity(data, row);
        }
      }
      entities[i++] = entity;
    }

    return entities;
  }

  /**
   * Mark an entity as needing to be flushed regardless of its state.
   *
   * This will:
   *
   * - Run `beforeUpdate` and `beforeFlush` hooks,
   * - Bump the entities `updated_at` timestamp,
   * - Recalc all async derived fields stored on the entity, and
   * - Rerun all simple & reactive rules on the entity.
   */
  public touch(entity: EntityW) {
    getOrmField(entity).isTouched = true;
  }

  public beforeTransaction(fn: HookFn) {
    this.#hooks.beforeTransaction.push(fn);
  }

  public afterTransaction(fn: HookFn) {
    this.#hooks.afterTransaction.push(fn);
  }

  /**
   * Returns an EntityManager-scoped (i.e. request scoped) data loader.
   *
   * @param operation the operation being batched, i.e. `load` or `o2m-load`, to avoid clashing batch keys
   *   across fundamentally different operations
   * @param batchKey for a given operation, i.e. `load`, a batch key `Author` to batch all Author loads together
   * @param fn the batch load function, i.e. that will accept all `.load(...)`-d Author ids to load as a single db call
   * @param opts optional DataLoader options
   * @returns a DataLoader scoped to the `operation` + `batchKey` combination
   */
  public getLoader<K, V>(
    operation: string,
    batchKey: string,
    fn: BatchLoadFn<K, V>,
    opts?: Options<K, V>,
  ): DataLoader<K, V> {
    // If we wanted to, if not in a transaction, we could potentially do lookups against a global cache,
    // to achieve cross-request batching. Granted we'd need all DataLoaders to have caching disabled, see:
    // https://github.com/stephenh/joist-ts/issues/629
    const loadersForKind = (this.#dataloaders[operation] ??= {});
    return getOrSet(loadersForKind, batchKey, () => new DataLoader(fn, opts));
  }

  public toString(): string {
    return "EntityManager";
  }

  /** Recursively cascades any pending deletions. */
  private async cascadeDeletes(): Promise<void> {
    let entities = this.#pendingCascadeDeletes;
    this.#pendingCascadeDeletes = [];
    const relationsToCleanup: AbstractRelationImpl<unknown, unknown>[] = [];
    // Loop if our deletes cascade to other deletes
    while (entities.length > 0) {
      // For cascade delete relations, cascade the delete...
      await Promise.all(
        entities.flatMap(getCascadeDeleteRelations).map((r) => r.load().then(() => r.maybeCascadeDelete())),
      );
      // Run the beforeDelete hook before we unhook the entity
      const todos = createTodos(entities);
      await beforeDelete(this.ctx, todos);
      // For all relations, unhook the entity from the other side
      relationsToCleanup.push(...entities.flatMap(getRelations));
      entities = this.#pendingCascadeDeletes;
      this.#pendingCascadeDeletes = [];
    }
    // For all relations, unhook the entity from the other side
    await Promise.all(relationsToCleanup.map((r) => r.cleanupOnEntityDeleted()));
  }
}

/** Provides an internal API to the `EntityManager`. */
export interface EntityManagerInternalApi {
  joinRows: (m2m: ManyToManyCollection<any, any>) => JoinRows;

  /** Map of taggedId -> fieldName -> pending children. */
  pendingChildren: Map<string, Map<string, { adds: Entity[]; removes: Entity[] }>>;
<<<<<<< HEAD
  /** Map of taggedId -> fieldName -> join-preloaded data. */
=======

  /** Map of taggedId -> fieldName -> join-loaded data. */
>>>>>>> 39b804dc
  getPreloadedRelation<U>(taggedId: string, fieldName: string): U[] | undefined;
  setPreloadedRelation<U>(taggedId: string, fieldName: string, children: U[]): void;

  hooks: Record<EntityManagerHook, HookFn[]>;
  rm: ReactionsManager;
  preloader: PreloadPlugin | undefined;
  findPlugin: FindPlugin | undefined;
  isValidating: boolean;
  checkWritesAllowed: () => void;
}

export function getEmInternalApi(em: EntityManager): EntityManagerInternalApi {
  return (em as any)["__api"];
}

let defaultEntityLimit = 50_000;

export function getDefaultEntityLimit() {
  return defaultEntityLimit;
}

export function setDefaultEntityLimit(limit: number) {
  defaultEntityLimit = limit;
}

export function resetDefaultEntityLimit() {
  defaultEntityLimit = 50_000;
}

export function isKey(k: any): k is string {
  return typeof k === "string";
}

/** Compares `a` to `b`, where `b` might be an id. */
export function sameEntity(a: Entity | string | number | undefined, b: Entity | string | number | undefined): boolean {
  if (a === b) {
    return true;
  }
  if (a === undefined || b === undefined) {
    return a === undefined && b === undefined;
  }
  // If both are entities, return if they are the same reference
  if (isEntity(a) && isEntity(b)) {
    return a === b;
  }
  // Otherwise check by ID
  const aId = isEntity(a) ? a.idTaggedMaybe : a;
  const bId = isEntity(b) ? b.idTaggedMaybe : b;
  return aId === bId;
}

/** Thrown by `findOneOrFail`, 'load' & 'loadAll' if an entity is not found. */
export class NotFoundError extends Error {}

/** Thrown by `findOne` and `findOneOrFail` if more than one entity is found. */
export class TooManyError extends Error {
  constructor(message: string) {
    super(message);
  }
}

/** Force recalc all async fields on entities that were `em.touch`-d. */
async function recalcTouchedEntities(touched: Entity[]): Promise<void> {
  const relations = touched.flatMap((entity) =>
    Object.values(getMetadata(entity).allFields)
      .filter((f) => "derived" in f && f.derived === "async")
      .map((field) => (entity as any)[field.fieldName]),
  );
  await Promise.all(relations.map((r: any) => r.load()));
}

/**
 * For the entities currently in `todos`, find any reactive validation rules that point
 * from the currently-changed entities back to each rule's originally-defined-in entity,
 * and ensure those entities are added to `todos`.
 */
async function validateReactiveRules(
  todos: Record<string, Todo>,
  joinRowTodos: Record<string, JoinRowTodo>,
): Promise<void> {
  // Use a map of rule -> Set<Entity> so that we only invoke a rule once per entity,
  // even if it was triggered by multiple changed fields.
  const fns: Map<ValidationRule<any>, Set<Entity>> = new Map();

  // From the given triggered entities, follow the entity's ReactiveRule back
  // to the reactive rules that need ran, and queue them in the `fn` map
  async function followAndQueue(triggered: Entity[], rule: ReactiveRule): Promise<void> {
    (await followReverseHint(triggered, rule.path))
      .filter((entity) => !entity.isDeletedEntity)
      .filter((e) => e instanceof rule.cstr)
      .forEach((entity) => {
        let entities = fns.get(rule.fn);
        if (!entities) {
          entities = new Set();
          fns.set(rule.fn, entities);
        }
        entities.add(entity);
      });
  }

  const p1 = Object.values(todos).flatMap((todo) => {
    const entities = [...todo.inserts, ...todo.updates, ...todo.deletes];
    // Find each statically-declared reactive rule for the given entity type
    const rules = getBaseAndSelfMetas(todo.metadata).flatMap((m) => m.config.__data.reactiveRules);
    return rules.map((rule) => {
      // Of all changed entities of this type, how many specifically trigger this rule?
      const triggered = entities.filter(
        (e) =>
          e.isNewEntity ||
          e.isDeletedEntity ||
          ((e as any).changes as Changes<any>).fields.some((f) => rule.fields.includes(f)),
      );
      // From these "triggered" entities, queue the "found"/owner entity to rerun this rule
      return followAndQueue(triggered, rule);
    });
  });

  const p2 = Object.values(joinRowTodos).flatMap((todo) => {
    // Cheat and use `Object.values` + `filter instanceof BaseEntity` to handle the variable keys
    const entities: Entity[] = [...todo.newRows, ...todo.deletedRows]
      .flatMap((jr) => Object.values(jr))
      .filter((e) => e instanceof BaseEntity) as any;
    // Do the first side
    const p1 = getBaseAndSelfMetas(todo.m2m.meta)
      .flatMap((m) => m.config.__data.reactiveRules)
      .filter((rule) => rule.fields.includes(todo.m2m.fieldName))
      .map((rule) => {
        const triggered = entities.filter((e) => e instanceof todo.m2m.meta.cstr);
        return followAndQueue(triggered, rule);
      });
    // And the second side
    const p2 = getBaseAndSelfMetas(todo.m2m.otherMeta)
      .flatMap((m) => m.config.__data.reactiveRules)
      .filter((rule) => rule.fields.includes(todo.m2m.otherFieldName))
      .map((rule) => {
        const triggered = entities.filter((e) => e instanceof todo.m2m.otherMeta.cstr);
        return followAndQueue(triggered, rule);
      });
    return [...p1, ...p2];
  });

  await Promise.all([...p1, ...p2]);

  // Also re-validate anything that is touched
  for (const todo of Object.values(todos)) {
    // Get the dummy reactive rules that point to the owning entity itself, which are usually triggered on new
    const rules = getBaseAndSelfMetas(todo.metadata)
      .flatMap((m) => m.config.__data.reactiveRules)
      .filter((r) => r.path.length === 0);
    for (const entity of todo.updates) {
      if (getOrmField(entity).isTouched) {
        for (const rule of rules) {
          let entities = fns.get(rule.fn);
          if (!entities) {
            entities = new Set();
            fns.set(rule.fn, entities);
          }
          entities.add(entity);
        }
      }
    }
  }

  // Now that we've found the fn+entities to run, run them and collect any errors
  const p3 = [...fns.entries()].flatMap(([fn, entities]) =>
    [...entities].map(async (entity) => coerceError(entity, await fn(entity))),
  );
  const errors = (await Promise.all(p3)).flat();
  if (errors.length > 0) {
    throw new ValidationErrors(errors);
  }
}

// Run *non-reactive* (those with `fields: undefined`) rules of explicitly mutated entities,
// because even for reactive validations on mutated entities, we defer to addReactiveValidations
// to mark only the rules that need to run.
async function validateSimpleRules(todos: Record<string, Todo>): Promise<void> {
  const p = Object.values(todos).flatMap(({ inserts, updates }) => {
    return [...inserts, ...updates]
      .filter((e) => !e.isDeletedEntity)
      .flatMap((entity) => {
        const rules = getBaseAndSelfMetas(getMetadata(entity)).flatMap((m) => m.config.__data.rules);
        return rules
          .filter((rule) => rule.hint === undefined)
          .flatMap(async ({ fn }) => coerceError(entity, await fn(entity)));
      });
  });
  const errors = (await Promise.all(p)).flat();
  if (errors.length > 0) {
    throw new ValidationErrors(errors);
  }
}

export function beforeTransaction(em: EntityManager, knex: Knex.Transaction): Promise<unknown> {
  return Promise.all(getEmInternalApi(em).hooks.beforeTransaction.map((fn) => fn(em, knex)));
}

export function afterTransaction(em: EntityManager, knex: Knex.Transaction): Promise<unknown> {
  return Promise.all(getEmInternalApi(em).hooks.afterTransaction.map((fn) => fn(em, knex)));
}

async function runHook(
  ctx: unknown,
  hook: EntityHook,
  todos: Record<string, Todo>,
  keys: ("inserts" | "deletes" | "updates")[],
): Promise<void> {
  const p = Object.values(todos).flatMap((todo) => {
    return keys
      .flatMap((k) => todo[k].filter((e) => k === "deletes" || !e.isDeletedEntity))
      .flatMap((entity) => {
        const hookFns = getBaseAndSelfMetas(getMetadata(entity)).flatMap((m) => m.config.__data.hooks[hook]);
        // Use an explicit `async` here to ensure all hooks are promises, i.e. so that a non-promise
        // hook blowing up doesn't orphan the others .
        return hookFns.map(async (fn) => fn(entity, ctx as any));
      });
  });
  // Use `allSettled` so that even if 1 hook blows up, we don't orphan other hooks mid-flush
  const rejects = (await Promise.allSettled(p)).filter((r) => r.status === "rejected");
  // For now just throw the 1st rejection; this should be pretty rare
  if (rejects.length > 0 && rejects[0].status === "rejected") {
    throw rejects[0].reason;
  }
}

function beforeDelete(ctx: unknown, todos: Record<string, Todo>): Promise<unknown> {
  return runHook(ctx, "beforeDelete", todos, ["deletes"]);
}

function beforeFlush(ctx: unknown, todos: Record<string, Todo>): Promise<unknown> {
  return runHook(ctx, "beforeFlush", todos, ["inserts", "updates"]);
}

function beforeCreate(ctx: unknown, todos: Record<string, Todo>): Promise<unknown> {
  return runHook(ctx, "beforeCreate", todos, ["inserts"]);
}

function beforeUpdate(ctx: unknown, todos: Record<string, Todo>): Promise<unknown> {
  return runHook(ctx, "beforeUpdate", todos, ["updates"]);
}

function afterValidation(ctx: unknown, todos: Record<string, Todo>): Promise<unknown> {
  return runHook(ctx, "afterValidation", todos, ["inserts", "updates"]);
}

function beforeCommit(ctx: unknown, todos: Record<string, Todo>): Promise<unknown> {
  return runHook(ctx, "beforeCommit", todos, ["inserts", "updates", "deletes"]);
}

function afterCommit(ctx: unknown, todos: Record<string, Todo>): Promise<unknown> {
  return runHook(ctx, "afterCommit", todos, ["inserts", "updates", "deletes"]);
}

function coerceError(entity: Entity, maybeError: ValidationRuleResult<any>): ValidationError[] {
  if (maybeError === undefined) {
    return [];
  } else if (typeof maybeError === "string") {
    return [{ entity, message: maybeError }];
  } else if (Array.isArray(maybeError)) {
    return maybeError.map((e) => {
      if (typeof e === "string") {
        return { entity, message: e };
      } else {
        return { entity, ...e };
      }
    });
  } else {
    return [{ entity, ...maybeError }];
  }
}

/** Evaluates each (non-async) derived field to see if it's value has changed. */
function recalcSynchronousDerivedFields(todos: Record<string, Todo>) {
  const entities = Object.values(todos)
    .flatMap((todo) => [...todo.inserts, ...todo.updates])
    .filter((e) => !e.isDeletedEntity);
  const derivedFieldsByMeta = new Map(
    [...new Set(entities.map(getMetadata))].map((m) => {
      return [
        m,
        Object.values(m.fields)
          .filter((f) => f.kind === "primitive" && f.derived === "sync")
          .map((f) => f.fieldName),
      ];
    }),
  );

  for (const entity of entities) {
    const derivedFields = getBaseAndSelfMetas(getMetadata(entity)).flatMap((m) => derivedFieldsByMeta.get(m) || []);
    derivedFields.forEach((fieldName) => {
      // setField will intelligently mark/not mark the field as dirty.
      setField(entity, fieldName as any, (entity as any)[fieldName]);
    });
  }
}

/** Recursively crawls through `entity`, with the given populate `deep` hint, and adds anything found to `found`. */
async function crawl<T extends Entity>(
  found: Entity[],
  entities: readonly T[],
  deep: LoadHint<T>,
  opts?: { skipIf?: (entity: Entity) => boolean },
): Promise<void> {
  const { skipIf = () => false } = opts ?? {};
  const entitiesToClone = entities.filter((e) => !skipIf(e));
  found.push(...entitiesToClone);
  await Promise.all(
    entitiesToClone.flatMap((entity) =>
      (Object.entries(adaptHint(deep)) as [keyof RelationsIn<T> & string, LoadHint<any>][]).map(
        async ([relationName, nested]) => {
          const relation = entity[relationName];
          if (relation instanceof OneToManyCollection) {
            const relatedEntities: readonly Entity[] = await relation.load();
            await crawl(found, relatedEntities, nested, opts);
          } else if (relation instanceof OneToOneReferenceImpl) {
            const related: Entity | undefined = await relation.load();
            if (related) {
              await crawl(found, [related], nested, opts);
            }
          } else if (relation instanceof ManyToOneReferenceImpl) {
            const related: Entity | undefined = await relation.load();
            if (related) {
              await crawl(found, [related], nested, opts);
            }
          } else if (relation instanceof PersistedAsyncReferenceImpl) {
            const relatedEntities: readonly Entity[] = await relation.load();
            await crawl(found, relatedEntities, nested, opts);
          } else {
            fail(`Uncloneable relation: ${relationName}`);
          }
        },
      ),
    ),
  );
}

/** Takes our flexible string or array or hash load hint and makes it always a hash. */
function adaptHint<T extends Entity>(hint: LoadHint<T> | undefined): NestedLoadHint<T> {
  if ((typeof hint as any) === "string") {
    return { [hint as any]: {} } as any;
  } else if (Array.isArray(hint)) {
    return Object.fromEntries(hint.map((relation) => [relation, {}]));
  } else if (hint) {
    return hint as NestedLoadHint<T>;
  } else {
    return {};
  }
}

export function isDefined<T extends any>(param: T | undefined | null): param is T {
  return param !== null && param !== undefined;
}

function getCascadeDeleteRelations(entity: Entity): AbstractRelationImpl<any, any>[] {
  return getBaseAndSelfMetas(getMetadata(entity)).flatMap((meta) => {
    return meta.config.__data.cascadeDeleteFields.map((fieldName) => (entity as any)[fieldName]);
  });
}

function isCustomRelation(r: AbstractRelationImpl<any, any>): boolean {
  return r instanceof CustomCollection || r instanceof CustomReference || r instanceof PersistedAsyncReferenceImpl;
}

function maybeBumpUpdatedAt(todos: Record<string, Todo>, now: Date): void {
  for (const todo of Object.values(todos)) {
    const { updatedAt } = todo.metadata.timestampFields;
    if (updatedAt) {
      for (const e of todo.updates) {
        // We avoid going through `setField` because in unit tests, it might detect that our
        // bump's timestamp isn't actually different from the current value, and skip treating
        // it has changed. This is technically true, but this will break the oplock SQL generation,
        // so force the field to be dirty.
        const orm = getOrmField(e);
        orm.originalData[updatedAt] = getField(e, updatedAt);
        orm.data[updatedAt] = now;
      }
    }
  }
}

let lastNow = new Date();

function getNow(): Date {
  let now = new Date();
  // If we detect time has not progressed (or went backwards), we're probably in test that
  // has frozen time, which can throw off our oplocks b/c if Joist issues multiple `UPDATE`s
  // with exactly the same `updated_at`, the `updated_at` SQL trigger fallback will think "the caller
  // didn't self-manage `updated_at`" and so bump it for them. Which is fine, but now
  // Joist doesn't know about the bumped time, and the 2nd `UPDATE` will fail.
  if (lastNow.getTime() === now.getTime() || now.getTime() < lastNow.getTime()) {
    now = new Date(lastNow.getTime() + 1);
  }
  lastNow = now;
  return now;
}<|MERGE_RESOLUTION|>--- conflicted
+++ resolved
@@ -1420,7 +1420,7 @@
   private async cascadeDeletes(): Promise<void> {
     let entities = this.#pendingCascadeDeletes;
     this.#pendingCascadeDeletes = [];
-    const relationsToCleanup: AbstractRelationImpl<unknown, unknown>[] = [];
+    const relationsToCleanup: AbstractRelationImpl<any, any>[] = [];
     // Loop if our deletes cascade to other deletes
     while (entities.length > 0) {
       // For cascade delete relations, cascade the delete...
@@ -1446,12 +1446,8 @@
 
   /** Map of taggedId -> fieldName -> pending children. */
   pendingChildren: Map<string, Map<string, { adds: Entity[]; removes: Entity[] }>>;
-<<<<<<< HEAD
+
   /** Map of taggedId -> fieldName -> join-preloaded data. */
-=======
-
-  /** Map of taggedId -> fieldName -> join-loaded data. */
->>>>>>> 39b804dc
   getPreloadedRelation<U>(taggedId: string, fieldName: string): U[] | undefined;
   setPreloadedRelation<U>(taggedId: string, fieldName: string, children: U[]): void;
 
