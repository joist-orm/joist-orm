--- conflicted
+++ resolved
@@ -65,12 +65,8 @@
         const preloadHydrator = preloader && hint && preloader.addPreloading(em, meta, buildHintTree(hint), query);
         const rows = await em.driver.executeFind(em, query, opts);
         ensureUnderLimit(em, rows);
-<<<<<<< HEAD
-        const entities = rows.map((row) => em.hydrate(type, row, { overwriteExisting: false }));
+        const entities = em.hydrate(type, rows, { overwriteExisting: false });
         findCallback?.(entities);
-=======
-        const entities = em.hydrate(type, rows, { overwriteExisting: false });
->>>>>>> 39b804dc
         preloadHydrator?.(rows, entities);
         return [entities];
       }
