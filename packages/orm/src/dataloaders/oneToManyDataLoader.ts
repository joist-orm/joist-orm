--- conflicted
+++ resolved
@@ -1,19 +1,15 @@
 import DataLoader from "dataloader";
 import { Entity } from "../Entity";
-<<<<<<< HEAD
-import { EntityManager, getEmInternalApi } from "../EntityManager";
-=======
 import { EntityManager } from "../EntityManager";
 import { getField } from "../fields";
->>>>>>> 39b804dc
 import {
+  OneToManyCollection,
+  ParsedFindQuery,
   abbreviation,
   addTablePerClassJoinsAndClassTag,
   assertIdsAreTagged,
   deTagIds,
   maybeResolveReferenceToId,
-  OneToManyCollection,
-  ParsedFindQuery,
 } from "../index";
 import { groupBy } from "../utils";
 
