import { getOrmField } from "./BaseEntity";
import { Entity } from "./Entity";
import { EntityMetadata } from "./EntityMetadata";
import { asConcreteCstr } from "./index";

/**
 * Returns the relations in `meta`, both those defined in the codegen file + any user-defined `CustomReference`s.
 *
 * This is a little tricky because field assignments don't show up on the prototype, so we actually
 * instantiate a throw-away instance to observe the side-effect of what fields it has.
 *
 * The map values will be:
 *
 * - The `AbstractRelationImpl` or `AbstractPropertyImpl` for relations
 * - The primitive value like true/false/"foo" for getters that return primitive values
 * - A `UnknownProperty` for keys/getters that return `undefined` or throw errors
 * - Any other custom value that the user has defined
 *
 * Basically the values won't be `undefined`, to avoid throwing off `if getPropertyes(meta)[key]`
 * checks.
 */
export function getProperties(meta: EntityMetadata): Record<string, any> {
  const key = meta.tableName;
  if (propertiesCache[key]) {
    return propertiesCache[key];
  }
  const instance = getFakeInstance(meta);
  propertiesCache[key] = Object.fromEntries(
    [
      ...Object.values(meta.allFields)
        .filter((f) => f.kind !== "primaryKey" && f.kind !== "primitive" && f.kind !== "enum")
        .map((f) => f.fieldName),
      ...Object.getOwnPropertyNames(meta.cstr.prototype),
      ...Object.keys(instance),
    ]
      .filter((key) => key !== "constructor" && !key.startsWith("__"))
      .map((key) => {
        // Return the value of `instance[key]` but wrap it in a try/catch in case it's
        // a getter that runs code that fails b/c of the dummy state we're in.
        try {
          return [key, (instance as any)[key] ?? unknown];
        } catch {
          return [key, unknown];
        }
      })
      // Purposefully return methods, primitives, etc. so that `entityResolver` can add them to the resolver
      .filter(([key]) => key !== "fullNonReactiveAccess" && key !== "transientFields"),
  );
  return propertiesCache[key];
}

export class UnknownProperty {}
const unknown = new UnknownProperty();

const propertiesCache: Record<string, any> = {};
const fakeInstances: Record<string, Entity> = {};

/**
 * Returns a fake instance of `meta` so that user-defined `CustomReference` and `AsyncProperty`s can
 * be inspected on boot.
 */
export function getFakeInstance(meta: EntityMetadata): Entity {
  // asConcreteCstr is safe b/c we're just doing property scanning and not real instantiation
  return (fakeInstances[meta.cstr.name] ??= new (asConcreteCstr(meta.cstr))(
    {
<<<<<<< HEAD
      __api: {},
      register: (metadata: any, entity: any) => {
        em.currentlyInstantiatingEntity = entity;
        entity.__orm.metadata = meta;
        entity.__orm.data = {};
=======
      register: (entity: any) => {
        const orm = getOrmField(entity);
        (orm as any).metadata = meta;
        orm.data = {};
>>>>>>> 39b804dc
      },
      // Tell our "cannot instantiate an abstract class" constructor logic check to chill
      fakeInstance: true,
    } as any,
    {},
  ));
}<|MERGE_RESOLUTION|>--- conflicted
+++ resolved
@@ -63,18 +63,11 @@
   // asConcreteCstr is safe b/c we're just doing property scanning and not real instantiation
   return (fakeInstances[meta.cstr.name] ??= new (asConcreteCstr(meta.cstr))(
     {
-<<<<<<< HEAD
       __api: {},
-      register: (metadata: any, entity: any) => {
-        em.currentlyInstantiatingEntity = entity;
-        entity.__orm.metadata = meta;
-        entity.__orm.data = {};
-=======
       register: (entity: any) => {
         const orm = getOrmField(entity);
         (orm as any).metadata = meta;
         orm.data = {};
->>>>>>> 39b804dc
       },
       // Tell our "cannot instantiate an abstract class" constructor logic check to chill
       fakeInstance: true,
