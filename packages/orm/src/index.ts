--- conflicted
+++ resolved
@@ -35,11 +35,8 @@
 export * from "./keys";
 export { kq, kqDot, kqStar } from "./keywords";
 export {
-<<<<<<< HEAD
+  assertLoaded,
   AsyncMethodsIn,
-=======
-  assertLoaded,
->>>>>>> 39b804dc
   DeepNew,
   ensureLoaded,
   isLoaded,
@@ -86,68 +83,6 @@
 
 export type Flavor<T, FlavorT> = T & Flavoring<FlavorT>;
 
-<<<<<<< HEAD
-/**
- * Returns the current value of `fieldName`, this is an internal method that should
- * only be called by the code-generated getters.
- *
- * We skip any typing like `fieldName: keyof T` because this method should only be
- * called by trusted codegen anyway.
- */
-export function getField(entity: Entity, fieldName: string): any {
-  const { findPlugin } = getEmInternalApi(entity.em);
-  findPlugin?.beforeGetField?.(entity, fieldName);
-
-  return entity.__orm.data[fieldName];
-}
-
-/**
- * Sets the current value of `fieldName`, this is an internal method that should
- * only be called by the code-generated setters.
- *
- * We skip any typing like `fieldName: keyof T` because this method should only be
- * called by trusted codegen anyway.
- *
- * Returns `true` if the value was changed, or `false` if it was a noop.
- */
-export function setField(entity: Entity, fieldName: string, newValue: any): boolean {
-  ensureNotDeleted(entity, "pending");
-  const { em } = entity;
-
-  getEmInternalApi(em).checkWritesAllowed();
-
-  const { findPlugin } = getEmInternalApi(em);
-  findPlugin?.beforeSetField?.(entity, fieldName, newValue);
-
-  const { data, originalData } = entity.__orm;
-
-  // "Un-dirty" our originalData if newValue is reverting to originalData
-  if (fieldName in originalData) {
-    if (equalOrSameEntity(originalData[fieldName], newValue)) {
-      data[fieldName] = newValue;
-      delete originalData[fieldName];
-      getEmInternalApi(em).rm.dequeueDownstreamReactiveFields(entity, fieldName);
-      return true;
-    }
-  }
-
-  // Push this logic into a field serde type abstraction?
-  const currentValue = data[fieldName];
-  if (equalOrSameEntity(currentValue, newValue)) {
-    return false;
-  }
-
-  // Only save the currentValue on the 1st change of this field
-  if (!(fieldName in originalData)) {
-    originalData[fieldName] = currentValue;
-  }
-  getEmInternalApi(em).rm.queueDownstreamReactiveFields(entity, fieldName);
-  data[fieldName] = newValue;
-  return true;
-}
-
-=======
->>>>>>> 39b804dc
 /**
  * Sets each value in `values` on the current entity.
  *
