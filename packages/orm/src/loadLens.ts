import { Entity, isEntity } from "./Entity";
import {
  EntityMetadata,
  Field,
  getMetadata,
  ManyToManyField,
  ManyToOneField,
  OneToManyField,
  OneToOneField,
  PrimitiveField,
} from "./EntityMetadata";
import { lensDataLoader } from "./dataloaders/lensDataLoader";
import { isAsyncProperty } from "./relations";
import { AbstractRelationImpl } from "./relations/AbstractRelationImpl";

/** Generically matches on a Reference/Collection's load method. */
type LoadLike<U> = { load(): Promise<U> };

/** Generically matches a property or zero-arg method that returns a promise. */
type PromiseFnLike<U> = () => PromiseLike<U>;

/** Given a parent type P, and a new type V, returns V[] if P is already an array, i.e. we're in flatMap mode. */
// The extra `[]` around `V` and `ReadonlyArray<any>` are to keep the type as `Array<Foo | undefined>`
// instead of `Foo[] | undefined[]`.
//
// When `P extends ReadonlyArray, i.e. we're in flatMap mode, we're also in filter undefined mode.
type MaybeArray<P, V> =
  P extends ReadonlyArray<any> ? ([V] extends [ReadonlyArray<infer U>] ? DropUndefined<U>[] : DropUndefined<V>[]) : V;

/** Given a type T that we come across in the path, de-array it to continue our flatMap-ish semantics. */
type MaybeDropArray<T> = T extends ReadonlyArray<infer U> ? U : T;

type DropUndefined<T> = Exclude<T, undefined>;

/**
 * A type for declaratively walking the object graph.
 *
 * This is not technically a Lens that can `get/set`, but the idea is generally the same.
 *
 * `T` is the type we're on, i.e. when `T = Author` we can do `.firstName` or `.lastName.
 * `R` is either a `T` or `T[]` or `T | undefined` and just captures whether we've hit a
 * list at any point in the lens navigation path.
 */
export type Lens<T, R = T> = {
  [P in keyof T]: T[P] extends LoadLike<infer U>
    ? Lens<MaybeDropArray<DropUndefined<U>>, MaybeArray<R, U>>
    : T[P] extends PromiseFnLike<infer U>
      ? Lens<MaybeDropArray<DropUndefined<U>>, MaybeArray<R, U>>
      : Lens<MaybeDropArray<DropUndefined<T[P]>>, MaybeArray<R, T[P]>>;
};

/**
<<<<<<< HEAD
 * A type for declaratively walking the object graph.
 *
 * This is not technically a Lens that can `get/set`, but the idea is generally the same.
 *
 * `T` is the type we're on, i.e. when `T = Author` we can do `.firstName` or `.lastName.
 * `R` is either a `T` or `T[]` or `T | undefined` and just captures whether we've hit a
 * list at any point in the lens navigation path.
 */
export type GetLens<T, R = T> = {
  [P in keyof T as T[P] extends GetLike<any> ? P : T[P] extends LoadLike<any> ? never : P]: T[P] extends GetLike<
    infer U
  >
    ? GetLens<MaybeDropArray<DropUndefined<U>>, MaybeArray<R, U>>
    : GetLens<MaybeDropArray<DropUndefined<T[P]>>, MaybeArray<R, T[P]>>;
};

/**
=======
>>>>>>> c2313090
 * Allows declaratively loading/traversing several layers of references at once.
 *
 * I.e.:
 *
 * ```typescript
 * const publisher = await book.load(b => b.author.publisher);
 * ```
 */
// For some reason accepting Lens<this, this> does not work when called from within the entity
// subclass itself, so we use the codegen hammer in our subclass to force the right Lens type
// in a .load stub that just calls us for the implementation.
export async function loadLens<T extends Entity, U, V>(
  start: T | T[],
  fn: (lens: Lens<T>) => Lens<U, V>,
  opts: { forceReload?: boolean; sql?: boolean } = {},
): Promise<V> {
  // Probe for the meta, so we can track when/if it needs to flip to a collection (even after hitting undefined)
  const meta = Array.isArray(start)
    ? isEntity(start[0]) && getMetadata(start[0])
    : isEntity(start) && getMetadata(start);
  // This should only happen for `start=[]`, which we know should return `[]`
  if (!meta) return [] as V;

  // If we're already loaded, just return
  if (!opts.forceReload && isLensLoaded(start, fn)) {
    return getLens(meta, start, fn);
  }

  const paths = collectPaths(fn);

  // See if we can load this via SQL
  if (opts.sql) {
    // Are all paths SQL query-able?
    if (!isAllSqlPaths(meta, paths)) {
      throw new Error("Cannot use loadLens opts.sql with non-SQL paths");
    }
    // If there is only 1 path, don't both with the fancy join
    if (paths.length > 1) {
      // TODO We can only do this is _none_ of the paths are loaded, otherwise we'll miss WIP mutations
      if (Array.isArray(start)) {
        const em = start[0].em;
        return (await lensDataLoader(em, meta.cstr, true, paths).loadMany(start.map((e) => e.idTagged))) as V;
      } else {
        const em = start.em;
        return (await lensDataLoader(em, meta.cstr, false, paths).load(start.idTagged)) as V;
      }
    }
  }

  // This could be `Entity | Entity[] | undefined` as we keep walking
  let current: any = start;
  let currentMeta: EntityMetadata | undefined = meta;
  let seenSoftDeleted = false;
  // Now evaluate each step of the path
  for (const path of paths) {
    const field = currentMeta?.allFields[path] as
      | ManyToOneField
      | ManyToManyField
      | OneToManyField
      | OneToOneField
      | PrimitiveField
      | undefined;
    if (Array.isArray(current)) {
      current = (await Promise.all(current.map((c) => maybeLoad(c, path, opts)))).flat();
      current = [...new Set(current.filter((c: any) => c !== undefined && !c.isSoftDeletedEntity))];
      // As soon as we hit `current=[]`, we can early return (...`current=undefined` cannot b/c the next path might flip to a list)
      if (current.length === 0) return current!;
    } else if (current) {
      current = await maybeLoad(current, path, opts);
      seenSoftDeleted ||= (current as any)?.isSoftDeletedEntity;
      // If we had been traversing m2o -> m2o (i.e. book -> author) and just hit an o2m/m2m (i.e.
      // book -> author -> comments), and any of our prior m2os like `author` had been soft deleted,
      // just filter everything out.
      //
      // Otherwise, we keep `book -> author`, even if author is soft-deleted, b/c it changes the return
      // type from "author" to "author | undefined".
      if (Array.isArray(current) && seenSoftDeleted) {
        return [] as any;
      }
    } else {
      // current is undefined; see if we should flip to a list ... which means we can early return
      if (field?.kind === "o2m" || field?.kind === "m2m") return [] as any;
    }
    currentMeta = field && "otherMetadata" in field ? field.otherMetadata() : undefined;
  }
  return current!;
}

export function isAllSqlPaths(meta: EntityMetadata, paths: string[]): boolean {
  for (let i = 0, current = meta; i < paths.length; i++) {
    const next = current.allFields[paths[i]];
    if (next && (next.kind === "m2o" || next.kind === "m2m" || next.kind === "o2m" || next.kind === "o2o")) {
      current = next.otherMetadata();
    } else {
      return false;
    }
  }
  return true;
}

// Given BookReview+[book, author] return [Author, books+bookReviews]
export function mapPathsToTarget(source: EntityMetadata, paths: string[]): [EntityMetadata, [EntityMetadata, Field][]] {
  let other = source;
  let fields: [EntityMetadata, Field][] = [];
  for (let i = 0; i < paths.length; i++) {
    const next = other.allFields[paths[i]];
    if (next && (next.kind === "m2o" || next.kind === "m2m" || next.kind === "o2m" || next.kind === "o2o")) {
      other = next.otherMetadata();
      fields.push([other, other.allFields[next.otherFieldName]]);
    } else {
      throw new Error("Either not an all-SQL path or not supported yet");
    }
  }
  return [other, fields.reverse()];
}

function maybeLoad(object: any, path: string, opts: { forceReload?: boolean }): unknown {
  if (object === undefined || object === null) {
    return undefined;
  }
  const value = object[path];
  if (value && typeof value === "object" && "load" in value) {
    return value.load(opts);
  } else if (value && typeof value === "function") {
    return value.apply(object);
  } else {
    return value;
  }
}

/**
 * The synchronous version of `loadLens`.
 *
 * This assumes you've first evaluated the lens with `loadLens` and now can access it synchronously.
 */
export function getLens<T, U, V>(startMeta: EntityMetadata, start: T | T[], fn: (lens: Lens<T>) => Lens<U, V>): V {
  const paths = collectPaths(fn);
  let currentMeta: EntityMetadata | undefined = startMeta;
  let current: any = start;
  let seenSoftDeleted = false;
  // Now evaluate each step of the path
  for (const path of paths) {
    // We might navigate into properties, at which point we won't know the currentMeta
    const field = currentMeta?.allFields[path] as
      | ManyToOneField
      | ManyToManyField
      | OneToManyField
      | OneToOneField
      | PrimitiveField
      | undefined;
    if (Array.isArray(current)) {
      // Use a set to dedup as we go
      const next = new Set();
      // This can be a hot path, so avoid `map` and `flat` and just loop
      for (const c of current) {
        const value = maybeGet(c, path);
        if (Array.isArray(value)) for (const v of value) maybeAdd(next, v);
        else maybeAdd(next, value);
      }
      current = [...next];
    } else if (current) {
      current = maybeGet(current, path);
      seenSoftDeleted ||= (current as any)?.isSoftDeletedEntity;
      // If we had been traversing m2o -> m2o and just hit an o2m/m2m, and any of our
      // prior m2os had been soft-deleted, just filter everything out.
      if (Array.isArray(current) && seenSoftDeleted) {
        return [] as any;
      }
    } else {
      // current is undefined; see if we should flip to a list ... which means we can early return
      if (field?.kind === "o2m" || field?.kind === "m2m") return [] as any;
    }
    currentMeta = field && "otherMetadata" in field ? field.otherMetadata() : undefined;
  }
  return current!;
}

function maybeAdd(set: Set<any>, value: any) {
  if (value !== undefined && !value.isSoftDeletedEntity) set.add(value);
}

/** Returns whether a lens is loaded; primarily for deeply loaded instances in tests. */
export function isLensLoaded<T, U, V>(start: T | T[], fn: (lens: Lens<T>) => Lens<U, V>): boolean {
  // This is a huge copy/paste of `getLens` but we check `isNotLoaded` and early return
  // as soon as we find any not-loaded relation
  const paths = collectPaths(fn);
  let current: any = start;
  let seenSoftDeleted = false;
  // Now evaluate each step of the path
  for (const path of paths) {
    if (Array.isArray(current)) {
      // Use a set to dedup as we go
      const next = new Set();
      for (const c of current) {
        if (isNotLoaded(c, path)) return false;
        const value = maybeGet(c, path);
        if (Array.isArray(value)) for (const v of value) maybeAdd(next, v);
        else maybeAdd(next, value);
      }
      current = [...next];
    } else {
      if (isNotLoaded(current, path)) return false;
      current = maybeGet(current, path);
      seenSoftDeleted ||= (current as any)?.isSoftDeletedEntity;
      // If we had been traversing m2o -> m2o and just hit an o2m/m2m, and any of our
      // prior m2os had been soft deleted, just filter everything out.
      if (Array.isArray(current) && seenSoftDeleted) {
        return true;
      }
    }
  }
  return true;
}

function isNotLoaded(object: any, path: string): boolean {
  const value = object && object[path];
  if (value instanceof AbstractRelationImpl || isAsyncProperty(value)) {
    return !value.isLoaded;
  }
  return false;
}

function maybeGet(object: any, path: string): unknown {
  if (object === undefined || object === null) {
    return undefined;
  }
  const value = object[path];
  if (typeof value === "object" && "get" in value) {
    return value.get;
  } else if (value && typeof value === "function") {
    return value.apply(object);
  } else {
    return value;
  }
}

function collectPaths(fn: Function): string[] {
  const paths: string[] = [];
  // The proxy collects the path navigations that the user's `fn` lambda invokes.
  const proxy = new Proxy(
    {},
    {
      get(_, property, receiver) {
        paths.push(String(property));
        return receiver;
      },
    },
  );
  // Invoke the lens function to record the navigation path on our proxy
  fn(proxy as any);
  return paths;
}<|MERGE_RESOLUTION|>--- conflicted
+++ resolved
@@ -50,26 +50,6 @@
 };
 
 /**
-<<<<<<< HEAD
- * A type for declaratively walking the object graph.
- *
- * This is not technically a Lens that can `get/set`, but the idea is generally the same.
- *
- * `T` is the type we're on, i.e. when `T = Author` we can do `.firstName` or `.lastName.
- * `R` is either a `T` or `T[]` or `T | undefined` and just captures whether we've hit a
- * list at any point in the lens navigation path.
- */
-export type GetLens<T, R = T> = {
-  [P in keyof T as T[P] extends GetLike<any> ? P : T[P] extends LoadLike<any> ? never : P]: T[P] extends GetLike<
-    infer U
-  >
-    ? GetLens<MaybeDropArray<DropUndefined<U>>, MaybeArray<R, U>>
-    : GetLens<MaybeDropArray<DropUndefined<T[P]>>, MaybeArray<R, T[P]>>;
-};
-
-/**
-=======
->>>>>>> c2313090
  * Allows declaratively loading/traversing several layers of references at once.
  *
  * I.e.:
