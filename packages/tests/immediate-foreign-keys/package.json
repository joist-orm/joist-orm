--- conflicted
+++ resolved
@@ -11,13 +11,8 @@
   "scripts": {
     "migrate": "env-cmd tsx ../../migration-utils",
     "test": "jest --runInBand --logHeapUsage",
-<<<<<<< HEAD
-    "format": "prettier --write '{schema,migrations,src}/**/*.{ts,js,tsx,jsx,graphql}'",
+    "format": "prettier --ignore-path ../../../.prettierignore --write '{schema,migrations,src}/**/*.{ts,js,tsx,jsx,graphql}'",
     "codegen": "env-cmd tsx ../../codegen --always-exit-code-zero"
-=======
-    "format": "prettier --ignore-path ../../../.prettierignore --write '{schema,migrations,src}/**/*.{ts,js,tsx,jsx,graphql}'",
-    "codegen": "env-cmd tsx ../../codegen"
->>>>>>> f8213a53
   },
   "dependencies": {
     "joist-orm": "workspace:*"
