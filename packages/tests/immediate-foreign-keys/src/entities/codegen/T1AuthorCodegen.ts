--- conflicted
+++ resolved
@@ -190,18 +190,11 @@
     return loadLens(this as any as T1Author, fn, opts);
   }
 
-<<<<<<< HEAD
-  get<U, V>(fn: (lens: GetLens<Omit<this, "fullNonReactiveAccess">>) => GetLens<U, V>): V {
-    return getLens(t1AuthorMeta, this, fn as never);
-  }
-
   /**
    * Hydrate this entity using a load hint
    *
    * @see {@link https://joist-orm.io/docs/features/loading-entities#1-object-graph-navigation | Loading entities} on the Joist docs
    */
-=======
->>>>>>> c2313090
   populate<const H extends LoadHint<T1Author>>(hint: H): Promise<Loaded<T1Author, H>>;
   populate<const H extends LoadHint<T1Author>>(opts: { hint: H; forceReload?: boolean }): Promise<Loaded<T1Author, H>>;
   populate<const H extends LoadHint<T1Author>, V>(hint: H, fn: (ta: Loaded<T1Author, H>) => V): Promise<V>;
