--- conflicted
+++ resolved
@@ -200,18 +200,11 @@
     return loadLens(this as any as T4Book, fn, opts);
   }
 
-<<<<<<< HEAD
-  get<U, V>(fn: (lens: GetLens<Omit<this, "fullNonReactiveAccess">>) => GetLens<U, V>): V {
-    return getLens(t4BookMeta, this, fn as never);
-  }
-
   /**
    * Hydrate this entity using a load hint
    *
    * @see {@link https://joist-orm.io/docs/features/loading-entities#1-object-graph-navigation | Loading entities} on the Joist docs
    */
-=======
->>>>>>> c2313090
   populate<const H extends LoadHint<T4Book>>(hint: H): Promise<Loaded<T4Book, H>>;
   populate<const H extends LoadHint<T4Book>>(opts: { hint: H; forceReload?: boolean }): Promise<Loaded<T4Book, H>>;
   populate<const H extends LoadHint<T4Book>, V>(hint: H, fn: (t4Book: Loaded<T4Book, H>) => V): Promise<V>;
