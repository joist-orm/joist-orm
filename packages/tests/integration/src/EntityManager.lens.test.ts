--- conflicted
+++ resolved
@@ -15,51 +15,6 @@
 const { isAllSqlPaths } = testing;
 
 describe("EntityManager.lens", () => {
-<<<<<<< HEAD
-  describe("sync lens", () => {
-    it("can handle own properties", async () => {
-      await insertPublisher({ name: "p1" });
-      await insertAuthor({ first_name: "a1", publisher_id: 1 });
-      await insertBook({ title: "b1", author_id: 1 });
-      const em = newEntityManager();
-      const b1 = await em.load(Book, "1");
-      const p1 = b1.get((b) => b.title);
-      expect(p1).toEqual("b1");
-    });
-
-    it("can handle loaded first relations", async () => {
-      await insertPublisher({ name: "p1" });
-      await insertAuthor({ first_name: "a1", publisher_id: 1 });
-      await insertBook({ title: "b1", author_id: 1 });
-      const em = newEntityManager();
-      const b1 = await em.load(Book, "1", "author");
-      const a1: Author = b1.get((b) => b.author);
-      expect(a1?.firstName).toEqual("a1");
-
-      // with no load hint
-      const b2 = await em.load(Book, "1");
-      // @ts-expect-error
-      b2.get((b) => b.author);
-    });
-
-    it("can handle loaded deep relations", async () => {
-      await insertPublisher({ name: "p1" });
-      await insertAuthor({ first_name: "a1", publisher_id: 1 });
-      await insertBook({ title: "b1", author_id: 1 });
-      const em = newEntityManager();
-      const b1 = await em.load(Book, "1", { author: "publisher" });
-      const p1 = b1.get((b) => b.author.publisher);
-      expect(p1?.name).toEqual("p1");
-
-      // with no load hint
-      const b2 = await em.load(Book, "1");
-      // @ts-expect-error
-      b2.get((b) => b.author.publisher);
-    });
-  });
-
-=======
->>>>>>> c2313090
   it("can navigate references", async () => {
     await insertPublisher({ name: "p1" });
     await insertAuthor({ first_name: "a1", publisher_id: 1 });
