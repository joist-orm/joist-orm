import {
  BaseEntity,
  BooleanFilter,
  BooleanGraphQLFilter,
  Changes,
  cleanStringValue,
  Collection,
  ConfigApi,
  EntityFilter,
  EntityGraphQLFilter,
  EntityMetadata,
  EntityOrmField,
  failNoIdYet,
  FilterOf,
  Flavor,
  getField,
<<<<<<< HEAD
=======
  getOrmField,
>>>>>>> 39b804dc
  GraphQLFilterOf,
  hasMany,
  hasManyToMany,
  hasOne,
  hasOneToOne,
  isLoaded,
  Lens,
  Loaded,
  LoadHint,
  loadLens,
  ManyToOneReference,
  newChangesProxy,
  newRequiredRule,
  OneToOneReference,
  OptsOf,
  OrderBy,
  PartialOrNull,
  PersistedAsyncProperty,
  PersistedAsyncReference,
  setField,
  setOpts,
  TaggedId,
  toIdOf,
  ValueFilter,
  ValueGraphQLFilter,
} from "joist-orm";
import { Context } from "src/context";
import { Address, address, AddressSchema, Quotes, quotes } from "src/entities/types";
import { assert } from "superstruct";
import { z } from "zod";
import {
  Author,
  authorMeta,
  AuthorSchedule,
  AuthorScheduleId,
  authorScheduleMeta,
  Book,
  BookId,
  bookMeta,
  BookOrder,
  Color,
  ColorDetails,
  Colors,
  Comment,
  CommentId,
  commentMeta,
  Entity,
  EntityManager,
  FavoriteShape,
  Image,
  ImageId,
  imageMeta,
  newAuthor,
  Publisher,
  PublisherId,
  publisherMeta,
  PublisherOrder,
  Tag,
  TagId,
  tagMeta,
  User,
  UserId,
  userMeta,
} from "./entities";

export type AuthorId = Flavor<string, Author>;

export interface AuthorFields {
  id: { kind: "primitive"; type: number; unique: true; nullable: never };
  firstName: { kind: "primitive"; type: string; unique: false; nullable: never; derived: false };
  lastName: { kind: "primitive"; type: string; unique: false; nullable: undefined; derived: false };
  ssn: { kind: "primitive"; type: string; unique: true; nullable: undefined; derived: false };
  initials: { kind: "primitive"; type: string; unique: false; nullable: never; derived: true };
  numberOfBooks: { kind: "primitive"; type: number; unique: false; nullable: never; derived: true };
  bookComments: { kind: "primitive"; type: string; unique: false; nullable: undefined; derived: true };
  isPopular: { kind: "primitive"; type: boolean; unique: false; nullable: undefined; derived: false };
  age: { kind: "primitive"; type: number; unique: false; nullable: undefined; derived: false };
  graduated: { kind: "primitive"; type: Date; unique: false; nullable: undefined; derived: false };
  nickNames: { kind: "primitive"; type: string[]; unique: false; nullable: undefined; derived: false };
  nickNamesUpper: { kind: "primitive"; type: string[]; unique: false; nullable: undefined; derived: true };
  wasEverPopular: { kind: "primitive"; type: boolean; unique: false; nullable: undefined; derived: false };
  address: { kind: "primitive"; type: Address; unique: false; nullable: undefined; derived: false };
  businessAddress: {
    kind: "primitive";
    type: z.input<typeof AddressSchema>;
    unique: false;
    nullable: undefined;
    derived: false;
  };
  quotes: { kind: "primitive"; type: Quotes; unique: false; nullable: undefined; derived: false };
  numberOfAtoms: { kind: "primitive"; type: bigint; unique: false; nullable: undefined; derived: false };
  deletedAt: { kind: "primitive"; type: Date; unique: false; nullable: undefined; derived: false };
  numberOfPublicReviews: { kind: "primitive"; type: number; unique: false; nullable: undefined; derived: true };
  numberOfPublicReviews2: { kind: "primitive"; type: number; unique: false; nullable: undefined; derived: true };
  tagsOfAllBooks: { kind: "primitive"; type: string; unique: false; nullable: undefined; derived: true };
  search: { kind: "primitive"; type: string; unique: false; nullable: undefined; derived: true };
  createdAt: { kind: "primitive"; type: Date; unique: false; nullable: never; derived: true };
  updatedAt: { kind: "primitive"; type: Date; unique: false; nullable: never; derived: true };
  favoriteColors: { kind: "enum"; type: Color[]; nullable: never };
  favoriteShape: { kind: "enum"; type: FavoriteShape; nullable: undefined; native: true };
  mentor: { kind: "m2o"; type: Author; nullable: undefined; derived: false };
  currentDraftBook: { kind: "m2o"; type: Book; nullable: undefined; derived: false };
  favoriteBook: { kind: "m2o"; type: Book; nullable: undefined; derived: true };
  publisher: { kind: "m2o"; type: Publisher; nullable: undefined; derived: false };
}

export interface AuthorOpts {
  firstName: string;
  lastName?: string | null;
  ssn?: string | null;
  isPopular?: boolean | null;
  age?: number | null;
  graduated?: Date | null;
  nickNames?: string[] | null;
  wasEverPopular?: boolean | null;
  address?: Address | null;
  businessAddress?: z.input<typeof AddressSchema> | null;
  quotes?: Quotes | null;
  numberOfAtoms?: bigint | null;
  deletedAt?: Date | null;
  favoriteColors?: Color[];
  favoriteShape?: FavoriteShape | null;
  mentor?: Author | AuthorId | null;
  currentDraftBook?: Book | BookId | null;
  publisher?: Publisher | PublisherId | null;
  image?: Image | null;
  userOneToOne?: User | null;
  authors?: Author[];
  schedules?: AuthorSchedule[];
  books?: Book[];
  comments?: Comment[];
  tags?: Tag[];
}

export interface AuthorIdsOpts {
  mentorId?: AuthorId | null;
  currentDraftBookId?: BookId | null;
  publisherId?: PublisherId | null;
  imageId?: ImageId | null;
  userOneToOneId?: UserId | null;
  authorIds?: AuthorId[] | null;
  scheduleIds?: AuthorScheduleId[] | null;
  bookIds?: BookId[] | null;
  commentIds?: CommentId[] | null;
  tagIds?: TagId[] | null;
}

export interface AuthorFilter {
  id?: ValueFilter<AuthorId, never> | null;
  firstName?: ValueFilter<string, never>;
  lastName?: ValueFilter<string, null>;
  ssn?: ValueFilter<string, null>;
  initials?: ValueFilter<string, never>;
  numberOfBooks?: ValueFilter<number, never>;
  bookComments?: ValueFilter<string, null>;
  isPopular?: BooleanFilter<null>;
  age?: ValueFilter<number, null>;
  graduated?: ValueFilter<Date, null>;
  nickNames?: ValueFilter<string[], null>;
  nickNamesUpper?: ValueFilter<string[], null>;
  wasEverPopular?: BooleanFilter<null>;
  address?: ValueFilter<Address, null>;
  businessAddress?: ValueFilter<z.input<typeof AddressSchema>, null>;
  quotes?: ValueFilter<Quotes, null>;
  numberOfAtoms?: ValueFilter<bigint, null>;
  deletedAt?: ValueFilter<Date, null>;
  numberOfPublicReviews?: ValueFilter<number, null>;
  numberOfPublicReviews2?: ValueFilter<number, null>;
  tagsOfAllBooks?: ValueFilter<string, null>;
  search?: ValueFilter<string, null>;
  createdAt?: ValueFilter<Date, never>;
  updatedAt?: ValueFilter<Date, never>;
  favoriteColors?: ValueFilter<Color[], null>;
  favoriteShape?: ValueFilter<FavoriteShape, null>;
  mentor?: EntityFilter<Author, AuthorId, FilterOf<Author>, null>;
  currentDraftBook?: EntityFilter<Book, BookId, FilterOf<Book>, null>;
  favoriteBook?: EntityFilter<Book, BookId, FilterOf<Book>, null>;
  publisher?: EntityFilter<Publisher, PublisherId, FilterOf<Publisher>, null>;
  image?: EntityFilter<Image, ImageId, FilterOf<Image>, null | undefined>;
  userOneToOne?: EntityFilter<User, UserId, FilterOf<User>, null | undefined>;
  authors?: EntityFilter<Author, AuthorId, FilterOf<Author>, null | undefined>;
  schedules?: EntityFilter<AuthorSchedule, AuthorScheduleId, FilterOf<AuthorSchedule>, null | undefined>;
  books?: EntityFilter<Book, BookId, FilterOf<Book>, null | undefined>;
  comments?: EntityFilter<Comment, CommentId, FilterOf<Comment>, null | undefined>;
  tags?: EntityFilter<Tag, TagId, FilterOf<Tag>, null | undefined>;
}

export interface AuthorGraphQLFilter {
  id?: ValueGraphQLFilter<AuthorId>;
  firstName?: ValueGraphQLFilter<string>;
  lastName?: ValueGraphQLFilter<string>;
  ssn?: ValueGraphQLFilter<string>;
  initials?: ValueGraphQLFilter<string>;
  numberOfBooks?: ValueGraphQLFilter<number>;
  bookComments?: ValueGraphQLFilter<string>;
  isPopular?: BooleanGraphQLFilter;
  age?: ValueGraphQLFilter<number>;
  graduated?: ValueGraphQLFilter<Date>;
  nickNames?: ValueGraphQLFilter<string[]>;
  nickNamesUpper?: ValueGraphQLFilter<string[]>;
  wasEverPopular?: BooleanGraphQLFilter;
  address?: ValueGraphQLFilter<Address>;
  businessAddress?: ValueGraphQLFilter<z.input<typeof AddressSchema>>;
  quotes?: ValueGraphQLFilter<Quotes>;
  numberOfAtoms?: ValueGraphQLFilter<bigint>;
  deletedAt?: ValueGraphQLFilter<Date>;
  numberOfPublicReviews?: ValueGraphQLFilter<number>;
  numberOfPublicReviews2?: ValueGraphQLFilter<number>;
  tagsOfAllBooks?: ValueGraphQLFilter<string>;
  search?: ValueGraphQLFilter<string>;
  createdAt?: ValueGraphQLFilter<Date>;
  updatedAt?: ValueGraphQLFilter<Date>;
  favoriteColors?: ValueGraphQLFilter<Color[]>;
  favoriteShape?: ValueGraphQLFilter<FavoriteShape>;
  mentor?: EntityGraphQLFilter<Author, AuthorId, GraphQLFilterOf<Author>, null>;
  currentDraftBook?: EntityGraphQLFilter<Book, BookId, GraphQLFilterOf<Book>, null>;
  favoriteBook?: EntityGraphQLFilter<Book, BookId, GraphQLFilterOf<Book>, null>;
  publisher?: EntityGraphQLFilter<Publisher, PublisherId, GraphQLFilterOf<Publisher>, null>;
  image?: EntityGraphQLFilter<Image, ImageId, GraphQLFilterOf<Image>, null | undefined>;
  userOneToOne?: EntityGraphQLFilter<User, UserId, GraphQLFilterOf<User>, null | undefined>;
  authors?: EntityGraphQLFilter<Author, AuthorId, GraphQLFilterOf<Author>, null | undefined>;
  schedules?: EntityGraphQLFilter<AuthorSchedule, AuthorScheduleId, GraphQLFilterOf<AuthorSchedule>, null | undefined>;
  books?: EntityGraphQLFilter<Book, BookId, GraphQLFilterOf<Book>, null | undefined>;
  comments?: EntityGraphQLFilter<Comment, CommentId, GraphQLFilterOf<Comment>, null | undefined>;
  tags?: EntityGraphQLFilter<Tag, TagId, GraphQLFilterOf<Tag>, null | undefined>;
}

export interface AuthorOrder {
  id?: OrderBy;
  firstName?: OrderBy;
  lastName?: OrderBy;
  ssn?: OrderBy;
  initials?: OrderBy;
  numberOfBooks?: OrderBy;
  bookComments?: OrderBy;
  isPopular?: OrderBy;
  age?: OrderBy;
  graduated?: OrderBy;
  nickNames?: OrderBy;
  nickNamesUpper?: OrderBy;
  wasEverPopular?: OrderBy;
  address?: OrderBy;
  businessAddress?: OrderBy;
  quotes?: OrderBy;
  numberOfAtoms?: OrderBy;
  deletedAt?: OrderBy;
  numberOfPublicReviews?: OrderBy;
  numberOfPublicReviews2?: OrderBy;
  tagsOfAllBooks?: OrderBy;
  search?: OrderBy;
  createdAt?: OrderBy;
  updatedAt?: OrderBy;
  favoriteColors?: OrderBy;
  favoriteShape?: OrderBy;
  mentor?: AuthorOrder;
  currentDraftBook?: BookOrder;
  favoriteBook?: BookOrder;
  publisher?: PublisherOrder;
}

export const authorConfig = new ConfigApi<Author, Context>();

authorConfig.addRule(newRequiredRule("firstName"));
authorConfig.addRule(newRequiredRule("initials"));
authorConfig.addRule(newRequiredRule("numberOfBooks"));
authorConfig.addRule(newRequiredRule("createdAt"));
authorConfig.addRule(newRequiredRule("updatedAt"));

export abstract class AuthorCodegen extends BaseEntity<EntityManager, string> implements Entity {
  static defaultValues: object = {};
  static readonly tagName = "a";
  static readonly metadata: EntityMetadata<Author>;

  declare readonly __orm: EntityOrmField & {
    filterType: AuthorFilter;
    gqlFilterType: AuthorGraphQLFilter;
    orderType: AuthorOrder;
    optsType: AuthorOpts;
    fieldsType: AuthorFields;
    optIdsType: AuthorIdsOpts;
    factoryOptsType: Parameters<typeof newAuthor>[1];
  };

  abstract readonly favoriteBook: PersistedAsyncReference<Author, Book, undefined>;

  constructor(em: EntityManager, opts: AuthorOpts) {
    super(em, authorMeta, AuthorCodegen.defaultValues, opts);
    setOpts(this as any as Author, opts, { calledFromConstructor: true });
  }

  get id(): AuthorId {
    return this.idMaybe || failNoIdYet("Author");
  }

  get idMaybe(): AuthorId | undefined {
    return toIdOf(authorMeta, this.idTaggedMaybe);
  }

  get idTagged(): TaggedId {
    return this.idTaggedMaybe || failNoIdYet("Author");
  }

  get idTaggedMaybe(): TaggedId | undefined {
    return getField(this, "id");
  }

  get firstName(): string {
    return getField(this, "firstName");
  }

  set firstName(firstName: string) {
    setField(this, "firstName", cleanStringValue(firstName));
  }

  get lastName(): string | undefined {
    return getField(this, "lastName");
  }

  set lastName(lastName: string | undefined) {
    setField(this, "lastName", cleanStringValue(lastName));
  }

  get ssn(): string | undefined {
    return getField(this, "ssn");
  }

  set ssn(ssn: string | undefined) {
    setField(this, "ssn", cleanStringValue(ssn));
  }

  abstract get initials(): string;

  abstract readonly numberOfBooks: PersistedAsyncProperty<Author, number>;

  abstract readonly bookComments: PersistedAsyncProperty<Author, string | undefined>;

  get isPopular(): boolean | undefined {
    return getField(this, "isPopular");
  }

  set isPopular(isPopular: boolean | undefined) {
    setField(this, "isPopular", isPopular);
  }

  get age(): number | undefined {
    return getField(this, "age");
  }

  set age(age: number | undefined) {
    setField(this, "age", age);
  }

  get graduated(): Date | undefined {
    return getField(this, "graduated");
  }

  set graduated(graduated: Date | undefined) {
    setField(this, "graduated", graduated);
  }

  get nickNames(): string[] | undefined {
    return getField(this, "nickNames");
  }

  set nickNames(nickNames: string[] | undefined) {
    setField(this, "nickNames", nickNames);
  }

  abstract readonly nickNamesUpper: PersistedAsyncProperty<Author, string[] | undefined>;

  get wasEverPopular(): boolean | undefined {
    return getField(this, "wasEverPopular");
  }

  protected setWasEverPopular(wasEverPopular: boolean | undefined) {
    setField(this, "wasEverPopular", wasEverPopular);
  }

  get address(): Address | undefined {
    return getField(this, "address");
  }

  set address(_address: Address | undefined) {
    if (_address) {
      assert(_address, address);
    }
    setField(this, "address", _address);
  }

  get businessAddress(): z.output<typeof AddressSchema> | undefined {
    return getField(this, "businessAddress");
  }

  set businessAddress(_businessAddress: z.input<typeof AddressSchema> | undefined) {
    if (_businessAddress) {
      setField(this, "businessAddress", AddressSchema.parse(_businessAddress));
    } else {
      setField(this, "businessAddress", _businessAddress);
    }
  }

  get quotes(): Quotes | undefined {
    return getField(this, "quotes");
  }

  set quotes(_quotes: Quotes | undefined) {
    if (_quotes) {
      assert(_quotes, quotes);
    }
    setField(this, "quotes", _quotes);
  }

  get numberOfAtoms(): bigint | undefined {
    return getField(this, "numberOfAtoms");
  }

  set numberOfAtoms(numberOfAtoms: bigint | undefined) {
    setField(this, "numberOfAtoms", numberOfAtoms);
  }

  get deletedAt(): Date | undefined {
    return getField(this, "deletedAt");
  }

  set deletedAt(deletedAt: Date | undefined) {
    setField(this, "deletedAt", deletedAt);
  }

  abstract readonly numberOfPublicReviews: PersistedAsyncProperty<Author, number | undefined>;

  abstract readonly numberOfPublicReviews2: PersistedAsyncProperty<Author, number | undefined>;

  abstract readonly tagsOfAllBooks: PersistedAsyncProperty<Author, string | undefined>;

  abstract readonly search: PersistedAsyncProperty<Author, string | undefined>;

  get createdAt(): Date {
    return getField(this, "createdAt");
  }

  get updatedAt(): Date {
    return getField(this, "updatedAt");
  }

  get favoriteColors(): Color[] {
    return getField(this, "favoriteColors") || [];
  }

  get favoriteColorsDetails(): ColorDetails[] {
    return this.favoriteColors.map((code) => Colors.getByCode(code));
  }

  set favoriteColors(favoriteColors: Color[]) {
    setField(this, "favoriteColors", favoriteColors);
  }

  get isRed(): boolean {
    return this.favoriteColors.includes(Color.Red);
  }

  get isGreen(): boolean {
    return this.favoriteColors.includes(Color.Green);
  }

  get isBlue(): boolean {
    return this.favoriteColors.includes(Color.Blue);
  }

  get favoriteShape(): FavoriteShape | undefined {
    return getField(this, "favoriteShape");
  }

  set favoriteShape(favoriteShape: FavoriteShape | undefined) {
    setField(this, "favoriteShape", favoriteShape);
  }

  get isCircle(): boolean {
    return this.favoriteShape === FavoriteShape.Circle;
  }

  get isSquare(): boolean {
    return this.favoriteShape === FavoriteShape.Square;
  }

  get isTriangle(): boolean {
    return this.favoriteShape === FavoriteShape.Triangle;
  }

  set(opts: Partial<AuthorOpts>): void {
    setOpts(this as any as Author, opts);
  }

  setPartial(opts: PartialOrNull<AuthorOpts>): void {
    setOpts(this as any as Author, opts as OptsOf<Author>, { partial: true });
  }

  get changes(): Changes<Author> {
    return newChangesProxy(this) as any;
  }

  get isSoftDeletedEntity(): boolean {
    return this.deletedAt !== undefined;
  }

  load<U, V>(fn: (lens: Lens<Author>) => Lens<U, V>, opts: { sql?: boolean } = {}): Promise<V> {
    return loadLens(this as any as Author, fn, opts);
  }

  populate<H extends LoadHint<Author>>(hint: H): Promise<Loaded<Author, H>>;
  populate<H extends LoadHint<Author>>(opts: { hint: H; forceReload?: boolean }): Promise<Loaded<Author, H>>;
  populate<H extends LoadHint<Author>, V>(hint: H, fn: (a: Loaded<Author, H>) => V): Promise<V>;
  populate<H extends LoadHint<Author>, V>(
    opts: { hint: H; forceReload?: boolean },
    fn: (a: Loaded<Author, H>) => V,
  ): Promise<V>;
  populate<H extends LoadHint<Author>, V>(
    hintOrOpts: any,
    fn?: (a: Loaded<Author, H>) => V,
  ): Promise<Loaded<Author, H> | V> {
    return this.em.populate(this as any as Author, hintOrOpts, fn);
  }

  isLoaded<H extends LoadHint<Author>>(hint: H): this is Loaded<Author, H> {
    return isLoaded(this as any as Author, hint);
  }

  get authors(): Collection<Author, Author> {
    const { relations } = getOrmField(this);
    return relations.authors ??= hasMany(
      this as any as Author,
      authorMeta,
      "authors",
      "mentor",
      "mentor_id",
      undefined,
    );
  }

  get schedules(): Collection<Author, AuthorSchedule> {
    const { relations } = getOrmField(this);
    return relations.schedules ??= hasMany(
      this as any as Author,
      authorScheduleMeta,
      "schedules",
      "author",
      "author_id",
      undefined,
    );
  }

  get books(): Collection<Author, Book> {
    const { relations } = getOrmField(this);
    return relations.books ??= hasMany(this as any as Author, bookMeta, "books", "author", "author_id", {
      "field": "order",
      "direction": "ASC",
    });
  }

  get comments(): Collection<Author, Comment> {
    const { relations } = getOrmField(this);
    return relations.comments ??= hasMany(
      this as any as Author,
      commentMeta,
      "comments",
      "parent",
      "parent_author_id",
      undefined,
    );
  }

  get mentor(): ManyToOneReference<Author, Author, undefined> {
    const { relations } = getOrmField(this);
    return relations.mentor ??= hasOne(this as any as Author, authorMeta, "mentor", "authors");
  }

  get currentDraftBook(): ManyToOneReference<Author, Book, undefined> {
    const { relations } = getOrmField(this);
    return relations.currentDraftBook ??= hasOne(
      this as any as Author,
      bookMeta,
      "currentDraftBook",
      "currentDraftAuthor",
    );
  }

  get publisher(): ManyToOneReference<Author, Publisher, undefined> {
    const { relations } = getOrmField(this);
    return relations.publisher ??= hasOne(this as any as Author, publisherMeta, "publisher", "authors");
  }

  get image(): OneToOneReference<Author, Image> {
    const { relations } = getOrmField(this);
    return relations.image ??= hasOneToOne(this as any as Author, imageMeta, "image", "author", "author_id");
  }

  get userOneToOne(): OneToOneReference<Author, User> {
    const { relations } = getOrmField(this);
    return relations.userOneToOne ??= hasOneToOne(
      this as any as Author,
      userMeta,
      "userOneToOne",
      "authorManyToOne",
      "author_id",
    );
  }

  get tags(): Collection<Author, Tag> {
    const { relations } = getOrmField(this);
    return relations.tags ??= hasManyToMany(
      this as any as Author,
      "authors_to_tags",
      "tags",
      "author_id",
      tagMeta,
      "authors",
      "tag_id",
    );
  }
}<|MERGE_RESOLUTION|>--- conflicted
+++ resolved
@@ -14,10 +14,7 @@
   FilterOf,
   Flavor,
   getField,
-<<<<<<< HEAD
-=======
   getOrmField,
->>>>>>> 39b804dc
   GraphQLFilterOf,
   hasMany,
   hasManyToMany,
