<<<<<<< HEAD
import { AsyncMethod, hasAsyncMethod } from "joist-orm";
import { BookCodegen, bookConfig as config } from "./entities";
=======
import { Author, BookCodegen, bookConfig as config } from "./entities";
>>>>>>> 39b804dc

export class Book extends BookCodegen {
  rulesInvoked = 0;
  firstNameRuleInvoked = 0;
  favoriteColorsRuleInvoked = 0;
  reviewsRuleInvoked = 0;
  numberOfBooks2RuleInvoked = 0;
  authorSetWhenDeleteRuns: boolean | undefined = undefined;

  readonly publish: AsyncMethod<Book, [], void> = hasAsyncMethod({}, (b) => {});
}

config.addRule((book) => {
  book.rulesInvoked++;
});

// A noop rule to make Book reactive on author.firstName
config.addRule({ author: "firstName" }, (b) => {
  // Assert that this compiles
  noop(b.author.get.changes.firstName.hasChanged);
  // Assert this does not
  // @ts-expect-error
  noop(b.author.get.changes.lastName.hasChanged);
  // And record the side effect for assertions
  b.fullNonReactiveAccess.firstNameRuleInvoked++;
});

// Another noop rule to make Book reactive on author.favoriteColors
config.addRule({ author: ["favoriteColors", "firstName:ro"] }, (b) => {
  if (b.author.get.favoriteColors.length > 2) {
    return `${b.author.get.firstName} has too many colors`;
  }
  b.fullNonReactiveAccess.favoriteColorsRuleInvoked++;
});

// Example of a rule on reviews, where the BookReview.book is cannotBeUpdated
config.addRule("reviews", (b) => {
  b.fullNonReactiveAccess.reviewsRuleInvoked++;
});

// Another noop rule to make Book reactive on author.numberOfBooks2, an async property
config.addRule({ author: "numberOfBooks2" }, (b) => {
  b.fullNonReactiveAccess.numberOfBooks2RuleInvoked++;
});

/** Example of a synchronous default. */
config.setDefault("notes", (b) => `Notes for ${b.title}`);

/** Example of an asynchronous default. */
config.setDefault("order", { author: "books" }, (b) => b.author.get.books.get.length);

/** Example of an asynchronous default that returns an entity. */
config.setDefault("author", "title", async (b, { em }) => {
  // See if we have an author with the same name as the book title
  return em.findOne(Author, { lastName: b.title });
});

config.cascadeDelete("reviews");

// Verify that beforeDelete hooks see their pre-unhooked-state, because if they run
// after the entity is unhooked, they won't be able to access their relationships.
config.beforeDelete("author", (b) => {
  b.authorSetWhenDeleteRuns = b.author.getWithDeleted !== undefined;
});

// Test m2m reactivity on collection size
config.addRule("tags", (b) => {
  return b.tags.get.length === 3 ? "Cannot have exactly three tags" : undefined;
});

function noop(_: any): void {}<|MERGE_RESOLUTION|>--- conflicted
+++ resolved
@@ -1,9 +1,5 @@
-<<<<<<< HEAD
 import { AsyncMethod, hasAsyncMethod } from "joist-orm";
-import { BookCodegen, bookConfig as config } from "./entities";
-=======
 import { Author, BookCodegen, bookConfig as config } from "./entities";
->>>>>>> 39b804dc
 
 export class Book extends BookCodegen {
   rulesInvoked = 0;
@@ -13,7 +9,7 @@
   numberOfBooks2RuleInvoked = 0;
   authorSetWhenDeleteRuns: boolean | undefined = undefined;
 
-  readonly publish: AsyncMethod<Book, [], void> = hasAsyncMethod({}, (b) => {});
+  readonly publish: AsyncMethod<Book, [], void> = hasAsyncMethod({}, () => {});
 }
 
 config.addRule((book) => {
