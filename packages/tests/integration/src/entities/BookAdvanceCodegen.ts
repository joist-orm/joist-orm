--- conflicted
+++ resolved
@@ -10,10 +10,7 @@
   FilterOf,
   Flavor,
   getField,
-<<<<<<< HEAD
-=======
   getOrmField,
->>>>>>> 39b804dc
   GraphQLFilterOf,
   hasOne,
   isLoaded,
