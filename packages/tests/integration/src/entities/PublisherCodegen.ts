import {
  BaseEntity,
  Changes,
  cleanStringValue,
  Collection,
  ConfigApi,
  EntityFilter,
  EntityGraphQLFilter,
  EntityMetadata,
  EntityOrmField,
  failNoIdYet,
  FieldsOf,
  FilterOf,
  Flavor,
  getField,
<<<<<<< HEAD
=======
  getOrmField,
>>>>>>> 39b804dc
  GraphQLFilterOf,
  hasMany,
  hasManyToMany,
  hasOne,
  isLoaded,
  Lens,
  Loaded,
  LoadHint,
  loadLens,
  ManyToOneReference,
  newChangesProxy,
  newRequiredRule,
  OptsOf,
  OrderBy,
  PartialOrNull,
  setField,
  setOpts,
  TaggedId,
  toIdOf,
  ValueFilter,
  ValueGraphQLFilter,
} from "joist-orm";
import { Context } from "src/context";
import {
  Author,
  AuthorId,
  authorMeta,
  BookAdvance,
  BookAdvanceId,
  bookAdvanceMeta,
  Comment,
  CommentId,
  commentMeta,
  Entity,
  EntityManager,
  Image,
  ImageId,
  imageMeta,
  LargePublisher,
  newPublisher,
  Publisher,
  PublisherGroup,
  PublisherGroupId,
  publisherGroupMeta,
  PublisherGroupOrder,
  publisherMeta,
  PublisherSize,
  PublisherSizeDetails,
  PublisherSizes,
  PublisherType,
  PublisherTypeDetails,
  PublisherTypes,
  SmallPublisher,
  Tag,
  TagId,
  tagMeta,
} from "./entities";

export type PublisherId = Flavor<string, Publisher>;

export interface PublisherFields {
  id: { kind: "primitive"; type: number; unique: true; nullable: never };
  name: { kind: "primitive"; type: string; unique: false; nullable: never; derived: false };
  latitude: { kind: "primitive"; type: number; unique: false; nullable: undefined; derived: false };
  longitude: { kind: "primitive"; type: number; unique: false; nullable: undefined; derived: false };
  hugeNumber: { kind: "primitive"; type: number; unique: false; nullable: undefined; derived: false };
  createdAt: { kind: "primitive"; type: Date; unique: false; nullable: never; derived: true };
  updatedAt: { kind: "primitive"; type: Date; unique: false; nullable: never; derived: true };
  size: { kind: "enum"; type: PublisherSize; nullable: undefined };
  type: { kind: "enum"; type: PublisherType; nullable: never };
  group: { kind: "m2o"; type: PublisherGroup; nullable: undefined; derived: false };
}

export interface PublisherOpts {
  name: string;
  latitude?: number | null;
  longitude?: number | null;
  hugeNumber?: number | null;
  size?: PublisherSize | null;
  type?: PublisherType;
  group?: PublisherGroup | PublisherGroupId | null;
  authors?: Author[];
  bookAdvances?: BookAdvance[];
  comments?: Comment[];
  images?: Image[];
  tags?: Tag[];
}

export interface PublisherIdsOpts {
  groupId?: PublisherGroupId | null;
  authorIds?: AuthorId[] | null;
  bookAdvanceIds?: BookAdvanceId[] | null;
  commentIds?: CommentId[] | null;
  imageIds?: ImageId[] | null;
  tagIds?: TagId[] | null;
}

export interface PublisherFilter {
  id?: ValueFilter<PublisherId, never> | null;
  name?: ValueFilter<string, never>;
  latitude?: ValueFilter<number, null>;
  longitude?: ValueFilter<number, null>;
  hugeNumber?: ValueFilter<number, null>;
  createdAt?: ValueFilter<Date, never>;
  updatedAt?: ValueFilter<Date, never>;
  size?: ValueFilter<PublisherSize, null>;
  type?: ValueFilter<PublisherType, never>;
  group?: EntityFilter<PublisherGroup, PublisherGroupId, FilterOf<PublisherGroup>, null>;
  authors?: EntityFilter<Author, AuthorId, FilterOf<Author>, null | undefined>;
  bookAdvances?: EntityFilter<BookAdvance, BookAdvanceId, FilterOf<BookAdvance>, null | undefined>;
  comments?: EntityFilter<Comment, CommentId, FilterOf<Comment>, null | undefined>;
  images?: EntityFilter<Image, ImageId, FilterOf<Image>, null | undefined>;
  tags?: EntityFilter<Tag, TagId, FilterOf<Tag>, null | undefined>;
}

export interface PublisherGraphQLFilter {
  id?: ValueGraphQLFilter<PublisherId>;
  name?: ValueGraphQLFilter<string>;
  latitude?: ValueGraphQLFilter<number>;
  longitude?: ValueGraphQLFilter<number>;
  hugeNumber?: ValueGraphQLFilter<number>;
  createdAt?: ValueGraphQLFilter<Date>;
  updatedAt?: ValueGraphQLFilter<Date>;
  size?: ValueGraphQLFilter<PublisherSize>;
  type?: ValueGraphQLFilter<PublisherType>;
  group?: EntityGraphQLFilter<PublisherGroup, PublisherGroupId, GraphQLFilterOf<PublisherGroup>, null>;
  authors?: EntityGraphQLFilter<Author, AuthorId, GraphQLFilterOf<Author>, null | undefined>;
  bookAdvances?: EntityGraphQLFilter<BookAdvance, BookAdvanceId, GraphQLFilterOf<BookAdvance>, null | undefined>;
  comments?: EntityGraphQLFilter<Comment, CommentId, GraphQLFilterOf<Comment>, null | undefined>;
  images?: EntityGraphQLFilter<Image, ImageId, GraphQLFilterOf<Image>, null | undefined>;
  tags?: EntityGraphQLFilter<Tag, TagId, GraphQLFilterOf<Tag>, null | undefined>;
}

export interface PublisherOrder {
  id?: OrderBy;
  name?: OrderBy;
  latitude?: OrderBy;
  longitude?: OrderBy;
  hugeNumber?: OrderBy;
  createdAt?: OrderBy;
  updatedAt?: OrderBy;
  size?: OrderBy;
  type?: OrderBy;
  group?: PublisherGroupOrder;
}

export const publisherConfig = new ConfigApi<Publisher, Context>();

publisherConfig.addRule(newRequiredRule("name"));
publisherConfig.addRule(newRequiredRule("createdAt"));
publisherConfig.addRule(newRequiredRule("updatedAt"));
publisherConfig.addRule(newRequiredRule("type"));

export abstract class PublisherCodegen extends BaseEntity<EntityManager, string> implements Entity {
  static defaultValues: object = { type: PublisherType.Big };
  static readonly tagName = "p";
  static readonly metadata: EntityMetadata<Publisher>;

  declare readonly __orm: EntityOrmField & {
    filterType: PublisherFilter;
    gqlFilterType: PublisherGraphQLFilter;
    orderType: PublisherOrder;
    optsType: PublisherOpts;
    fieldsType: PublisherFields;
    optIdsType: PublisherIdsOpts;
    factoryOptsType: Parameters<typeof newPublisher>[1];
  };

  constructor(em: EntityManager, opts: PublisherOpts) {
    if (arguments.length === 4) {
      // @ts-ignore
      super(em, arguments[1], { ...arguments[2], ...PublisherCodegen.defaultValues }, arguments[3]);
    } else {
      super(em, publisherMeta, PublisherCodegen.defaultValues, opts);
      setOpts(this as any as Publisher, opts, { calledFromConstructor: true });
    }

    if (this.constructor === Publisher && !(em as any).fakeInstance) {
      throw new Error(`Publisher ${typeof opts === "string" ? opts : ""} must be instantiated via a subtype`);
    }
  }

  get id(): PublisherId {
    return this.idMaybe || failNoIdYet("Publisher");
  }

  get idMaybe(): PublisherId | undefined {
    return toIdOf(publisherMeta, this.idTaggedMaybe);
  }

  get idTagged(): TaggedId {
    return this.idTaggedMaybe || failNoIdYet("Publisher");
  }

  get idTaggedMaybe(): TaggedId | undefined {
    return getField(this, "id");
  }

  get name(): string {
    return getField(this, "name");
  }

  set name(name: string) {
    setField(this, "name", cleanStringValue(name));
  }

  get latitude(): number | undefined {
    return getField(this, "latitude");
  }

  set latitude(latitude: number | undefined) {
    setField(this, "latitude", latitude);
  }

  get longitude(): number | undefined {
    return getField(this, "longitude");
  }

  set longitude(longitude: number | undefined) {
    setField(this, "longitude", longitude);
  }

  get hugeNumber(): number | undefined {
    return getField(this, "hugeNumber");
  }

  set hugeNumber(hugeNumber: number | undefined) {
    setField(this, "hugeNumber", hugeNumber);
  }

  get createdAt(): Date {
    return getField(this, "createdAt");
  }

  get updatedAt(): Date {
    return getField(this, "updatedAt");
  }

  get size(): PublisherSize | undefined {
    return getField(this, "size");
  }

  get sizeDetails(): PublisherSizeDetails | undefined {
    return this.size ? PublisherSizes.getByCode(this.size) : undefined;
  }

  set size(size: PublisherSize | undefined) {
    setField(this, "size", size);
  }

  get isSizeSmall(): boolean {
    return getField(this, "size") === PublisherSize.Small;
  }

  get isSizeLarge(): boolean {
    return getField(this, "size") === PublisherSize.Large;
  }

  get type(): PublisherType {
    return getField(this, "type");
  }

  get typeDetails(): PublisherTypeDetails {
    return PublisherTypes.getByCode(this.type);
  }

  set type(type: PublisherType) {
    setField(this, "type", type);
  }

  get isTypeSmall(): boolean {
    return getField(this, "type") === PublisherType.Small;
  }

  get isTypeBig(): boolean {
    return getField(this, "type") === PublisherType.Big;
  }

  set(opts: Partial<PublisherOpts>): void {
    setOpts(this as any as Publisher, opts);
  }

  setPartial(opts: PartialOrNull<PublisherOpts>): void {
    setOpts(this as any as Publisher, opts as OptsOf<Publisher>, { partial: true });
  }

  get changes(): Changes<
    Publisher,
    keyof FieldsOf<Publisher> | keyof FieldsOf<LargePublisher> | keyof FieldsOf<SmallPublisher>
  > {
    return newChangesProxy(this) as any;
  }

  load<U, V>(fn: (lens: Lens<Publisher>) => Lens<U, V>, opts: { sql?: boolean } = {}): Promise<V> {
    return loadLens(this as any as Publisher, fn, opts);
  }

  populate<H extends LoadHint<Publisher>>(hint: H): Promise<Loaded<Publisher, H>>;
  populate<H extends LoadHint<Publisher>>(opts: { hint: H; forceReload?: boolean }): Promise<Loaded<Publisher, H>>;
  populate<H extends LoadHint<Publisher>, V>(hint: H, fn: (p: Loaded<Publisher, H>) => V): Promise<V>;
  populate<H extends LoadHint<Publisher>, V>(
    opts: { hint: H; forceReload?: boolean },
    fn: (p: Loaded<Publisher, H>) => V,
  ): Promise<V>;
  populate<H extends LoadHint<Publisher>, V>(
    hintOrOpts: any,
    fn?: (p: Loaded<Publisher, H>) => V,
  ): Promise<Loaded<Publisher, H> | V> {
    return this.em.populate(this as any as Publisher, hintOrOpts, fn);
  }

  isLoaded<H extends LoadHint<Publisher>>(hint: H): this is Loaded<Publisher, H> {
    return isLoaded(this as any as Publisher, hint);
  }

  get authors(): Collection<Publisher, Author> {
    const { relations } = getOrmField(this);
    return relations.authors ??= hasMany(
      this as any as Publisher,
      authorMeta,
      "authors",
      "publisher",
      "publisher_id",
      undefined,
    );
  }

  get bookAdvances(): Collection<Publisher, BookAdvance> {
    const { relations } = getOrmField(this);
    return relations.bookAdvances ??= hasMany(
      this as any as Publisher,
      bookAdvanceMeta,
      "bookAdvances",
      "publisher",
      "publisher_id",
      undefined,
    );
  }

  get comments(): Collection<Publisher, Comment> {
    const { relations } = getOrmField(this);
    return relations.comments ??= hasMany(
      this as any as Publisher,
      commentMeta,
      "comments",
      "parent",
      "parent_publisher_id",
      undefined,
    );
  }

  get images(): Collection<Publisher, Image> {
    const { relations } = getOrmField(this);
    return relations.images ??= hasMany(
      this as any as Publisher,
      imageMeta,
      "images",
      "publisher",
      "publisher_id",
      undefined,
    );
  }

  get group(): ManyToOneReference<Publisher, PublisherGroup, undefined> {
    const { relations } = getOrmField(this);
    return relations.group ??= hasOne(this as any as Publisher, publisherGroupMeta, "group", "publishers");
  }

  get tags(): Collection<Publisher, Tag> {
    const { relations } = getOrmField(this);
    return relations.tags ??= hasManyToMany(
      this as any as Publisher,
      "publishers_to_tags",
      "tags",
      "publisher_id",
      tagMeta,
      "publishers",
      "tag_id",
    );
  }
}<|MERGE_RESOLUTION|>--- conflicted
+++ resolved
@@ -13,10 +13,7 @@
   FilterOf,
   Flavor,
   getField,
-<<<<<<< HEAD
-=======
   getOrmField,
->>>>>>> 39b804dc
   GraphQLFilterOf,
   hasMany,
   hasManyToMany,
