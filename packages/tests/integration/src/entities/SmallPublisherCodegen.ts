import {
  Changes,
  cleanStringValue,
  Collection,
  ConfigApi,
  EntityFilter,
  EntityGraphQLFilter,
  EntityMetadata,
  EntityOrmField,
  failNoIdYet,
  FilterOf,
  Flavor,
  getField,
<<<<<<< HEAD
=======
  GraphQLFilterOf,
  hasMany,
>>>>>>> 39b804dc
  isLoaded,
  Lens,
  Loaded,
  LoadHint,
  loadLens,
  newChangesProxy,
  newRequiredRule,
  OptsOf,
  OrderBy,
  PartialOrNull,
  PersistedAsyncProperty,
  setField,
  setOpts,
  TaggedId,
  toIdOf,
  ValueFilter,
  ValueGraphQLFilter,
} from "joist-orm";
import { Context } from "src/context";
import {
  Entity,
  EntityManager,
  newSmallPublisher,
  Publisher,
  PublisherFields,
  PublisherFilter,
  PublisherGraphQLFilter,
  PublisherIdsOpts,
  PublisherOpts,
  PublisherOrder,
  SmallPublisher,
  smallPublisherMeta,
  User,
  UserId,
  userMeta,
} from "./entities";

export type SmallPublisherId = Flavor<string, SmallPublisher> & Flavor<string, "Publisher">;

export interface SmallPublisherFields extends PublisherFields {
  id: { kind: "primitive"; type: number; unique: true; nullable: never };
  city: { kind: "primitive"; type: string; unique: false; nullable: never; derived: false };
  allAuthorNames: { kind: "primitive"; type: string; unique: false; nullable: undefined; derived: true };
}

export interface SmallPublisherOpts extends PublisherOpts {
  city: string;
  users?: User[];
}

export interface SmallPublisherIdsOpts extends PublisherIdsOpts {
  userIds?: UserId[] | null;
}

export interface SmallPublisherFilter extends PublisherFilter {
  city?: ValueFilter<string, never>;
  allAuthorNames?: ValueFilter<string, null>;
  users?: EntityFilter<User, UserId, FilterOf<User>, null | undefined>;
}

export interface SmallPublisherGraphQLFilter extends PublisherGraphQLFilter {
  city?: ValueGraphQLFilter<string>;
  allAuthorNames?: ValueGraphQLFilter<string>;
  users?: EntityGraphQLFilter<User, UserId, GraphQLFilterOf<User>, null | undefined>;
}

export interface SmallPublisherOrder extends PublisherOrder {
  city?: OrderBy;
  allAuthorNames?: OrderBy;
}

export const smallPublisherConfig = new ConfigApi<SmallPublisher, Context>();

smallPublisherConfig.addRule(newRequiredRule("city"));

export abstract class SmallPublisherCodegen extends Publisher implements Entity {
  static defaultValues: object = {};
  static readonly tagName = "p";
  static readonly metadata: EntityMetadata<SmallPublisher>;

  declare readonly __orm: EntityOrmField & {
    filterType: SmallPublisherFilter;
    gqlFilterType: SmallPublisherGraphQLFilter;
    orderType: SmallPublisherOrder;
    optsType: SmallPublisherOpts;
    fieldsType: SmallPublisherFields;
    optIdsType: SmallPublisherIdsOpts;
    factoryOptsType: Parameters<typeof newSmallPublisher>[1];
  };

  constructor(em: EntityManager, opts: SmallPublisherOpts) {
    // @ts-ignore
    super(em, smallPublisherMeta, SmallPublisherCodegen.defaultValues, opts);
    setOpts(this as any as SmallPublisher, opts, { calledFromConstructor: true });
  }

  get id(): SmallPublisherId {
    return this.idMaybe || failNoIdYet("SmallPublisher");
  }

  get idMaybe(): SmallPublisherId | undefined {
    return toIdOf(smallPublisherMeta, this.idTaggedMaybe);
  }

  get idTagged(): TaggedId {
    return this.idTaggedMaybe || failNoIdYet("SmallPublisher");
  }

  get idTaggedMaybe(): TaggedId | undefined {
    return getField(this, "id");
  }

  get city(): string {
    return getField(this, "city");
  }

  set city(city: string) {
    setField(this, "city", cleanStringValue(city));
  }

  abstract readonly allAuthorNames: PersistedAsyncProperty<SmallPublisher, string | undefined>;

  set(opts: Partial<SmallPublisherOpts>): void {
    setOpts(this as any as SmallPublisher, opts);
  }

  setPartial(opts: PartialOrNull<SmallPublisherOpts>): void {
    setOpts(this as any as SmallPublisher, opts as OptsOf<SmallPublisher>, { partial: true });
  }

  get changes(): Changes<SmallPublisher> {
    return newChangesProxy(this) as any;
  }

  load<U, V>(fn: (lens: Lens<SmallPublisher>) => Lens<U, V>, opts: { sql?: boolean } = {}): Promise<V> {
    return loadLens(this as any as SmallPublisher, fn, opts);
  }

  populate<H extends LoadHint<SmallPublisher>>(hint: H): Promise<Loaded<SmallPublisher, H>>;
  populate<H extends LoadHint<SmallPublisher>>(
    opts: { hint: H; forceReload?: boolean },
  ): Promise<Loaded<SmallPublisher, H>>;
  populate<H extends LoadHint<SmallPublisher>, V>(hint: H, fn: (p: Loaded<SmallPublisher, H>) => V): Promise<V>;
  populate<H extends LoadHint<SmallPublisher>, V>(
    opts: { hint: H; forceReload?: boolean },
    fn: (p: Loaded<SmallPublisher, H>) => V,
  ): Promise<V>;
  populate<H extends LoadHint<SmallPublisher>, V>(
    hintOrOpts: any,
    fn?: (p: Loaded<SmallPublisher, H>) => V,
  ): Promise<Loaded<SmallPublisher, H> | V> {
    return this.em.populate(this as any as SmallPublisher, hintOrOpts, fn);
  }

  isLoaded<H extends LoadHint<SmallPublisher>>(hint: H): this is Loaded<SmallPublisher | Publisher, H> {
    return isLoaded(this as any as SmallPublisher, hint);
  }

  get users(): Collection<SmallPublisher, User> {
    const { relations } = this.__orm;
    return relations.users ??= hasMany(
      this as any as SmallPublisher,
      userMeta,
      "users",
      "favoritePublisher",
      "favorite_publisher_small_id",
      undefined,
    );
  }
}<|MERGE_RESOLUTION|>--- conflicted
+++ resolved
@@ -11,11 +11,9 @@
   FilterOf,
   Flavor,
   getField,
-<<<<<<< HEAD
-=======
+  getOrmField,
   GraphQLFilterOf,
   hasMany,
->>>>>>> 39b804dc
   isLoaded,
   Lens,
   Loaded,
@@ -175,7 +173,7 @@
   }
 
   get users(): Collection<SmallPublisher, User> {
-    const { relations } = this.__orm;
+    const { relations } = getOrmField(this);
     return relations.users ??= hasMany(
       this as any as SmallPublisher,
       userMeta,
