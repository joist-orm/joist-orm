import {
  BaseEntity,
  Changes,
  cleanStringValue,
  Collection,
  ConfigApi,
  EntityFilter,
  EntityGraphQLFilter,
  EntityMetadata,
  EntityOrmField,
  failNoIdYet,
  FieldsOf,
  FilterOf,
  Flavor,
  getField,
<<<<<<< HEAD
=======
  getOrmField,
>>>>>>> 39b804dc
  GraphQLFilterOf,
  hasMany,
  hasManyToMany,
  hasOne,
  hasOnePolymorphic,
  IdOf,
  isEntity,
  isLoaded,
  Lens,
  Loaded,
  LoadHint,
  loadLens,
  ManyToOneReference,
  MaybeAbstractEntityConstructor,
  newChangesProxy,
  newRequiredRule,
  OptsOf,
  OrderBy,
  PartialOrNull,
  PolymorphicReference,
  setField,
  setOpts,
  TaggedId,
  toIdOf,
  ValueFilter,
  ValueGraphQLFilter,
} from "joist-orm";
import { Context } from "src/context";
import { IpAddress, PasswordValue } from "src/entities/types";
import {
  AdminUser,
  Author,
  AuthorId,
  authorMeta,
  AuthorOrder,
  Comment,
  CommentId,
  commentMeta,
  Entity,
  EntityManager,
  LargePublisher,
  newUser,
  SmallPublisher,
  User,
  userMeta,
} from "./entities";

export type UserId = Flavor<string, User>;

export type UserFavoritePublisher = LargePublisher | SmallPublisher;
export function getUserFavoritePublisherConstructors(): MaybeAbstractEntityConstructor<UserFavoritePublisher>[] {
  return [LargePublisher, SmallPublisher];
}
export function isUserFavoritePublisher(maybeEntity: unknown): maybeEntity is UserFavoritePublisher {
  return isEntity(maybeEntity) && getUserFavoritePublisherConstructors().some((type) => maybeEntity instanceof type);
}

export interface UserFields {
  id: { kind: "primitive"; type: number; unique: true; nullable: never };
  name: { kind: "primitive"; type: string; unique: false; nullable: never; derived: false };
  email: { kind: "primitive"; type: string; unique: false; nullable: never; derived: false };
  ipAddress: { kind: "primitive"; type: IpAddress; unique: false; nullable: undefined; derived: false };
  password: { kind: "primitive"; type: PasswordValue; unique: false; nullable: undefined; derived: false };
  bio: { kind: "primitive"; type: string; unique: false; nullable: never; derived: false };
  createdAt: { kind: "primitive"; type: Date; unique: false; nullable: never; derived: true };
  updatedAt: { kind: "primitive"; type: Date; unique: false; nullable: never; derived: true };
  authorManyToOne: { kind: "m2o"; type: Author; nullable: undefined; derived: false };
  favoritePublisher: { kind: "poly"; type: UserFavoritePublisher; nullable: undefined };
}

export interface UserOpts {
  name: string;
  email: string;
  ipAddress?: IpAddress | null;
  password?: PasswordValue | null;
  bio?: string;
  authorManyToOne?: Author | AuthorId | null;
  favoritePublisher?: UserFavoritePublisher;
  createdComments?: Comment[];
  likedComments?: Comment[];
}

export interface UserIdsOpts {
  authorManyToOneId?: AuthorId | null;
  favoritePublisherId?: IdOf<UserFavoritePublisher> | null;
  createdCommentIds?: CommentId[] | null;
  likedCommentIds?: CommentId[] | null;
}

export interface UserFilter {
  id?: ValueFilter<UserId, never> | null;
  name?: ValueFilter<string, never>;
  email?: ValueFilter<string, never>;
  ipAddress?: ValueFilter<IpAddress, null>;
  password?: ValueFilter<PasswordValue, null>;
  bio?: ValueFilter<string, never>;
  createdAt?: ValueFilter<Date, never>;
  updatedAt?: ValueFilter<Date, never>;
  authorManyToOne?: EntityFilter<Author, AuthorId, FilterOf<Author>, null>;
  createdComments?: EntityFilter<Comment, CommentId, FilterOf<Comment>, null | undefined>;
  likedComments?: EntityFilter<Comment, CommentId, FilterOf<Comment>, null | undefined>;
  favoritePublisher?: EntityFilter<UserFavoritePublisher, IdOf<UserFavoritePublisher>, never, null | undefined>;
}

export interface UserGraphQLFilter {
  id?: ValueGraphQLFilter<UserId>;
  name?: ValueGraphQLFilter<string>;
  email?: ValueGraphQLFilter<string>;
  ipAddress?: ValueGraphQLFilter<IpAddress>;
  password?: ValueGraphQLFilter<PasswordValue>;
  bio?: ValueGraphQLFilter<string>;
  createdAt?: ValueGraphQLFilter<Date>;
  updatedAt?: ValueGraphQLFilter<Date>;
  authorManyToOne?: EntityGraphQLFilter<Author, AuthorId, GraphQLFilterOf<Author>, null>;
  createdComments?: EntityGraphQLFilter<Comment, CommentId, GraphQLFilterOf<Comment>, null | undefined>;
  likedComments?: EntityGraphQLFilter<Comment, CommentId, GraphQLFilterOf<Comment>, null | undefined>;
  favoritePublisher?: EntityGraphQLFilter<UserFavoritePublisher, IdOf<UserFavoritePublisher>, never, null | undefined>;
}

export interface UserOrder {
  id?: OrderBy;
  name?: OrderBy;
  email?: OrderBy;
  ipAddress?: OrderBy;
  password?: OrderBy;
  bio?: OrderBy;
  createdAt?: OrderBy;
  updatedAt?: OrderBy;
  authorManyToOne?: AuthorOrder;
}

export const userConfig = new ConfigApi<User, Context>();

userConfig.addRule(newRequiredRule("name"));
userConfig.addRule(newRequiredRule("email"));
userConfig.addRule(newRequiredRule("bio"));
userConfig.addRule(newRequiredRule("createdAt"));
userConfig.addRule(newRequiredRule("updatedAt"));

export abstract class UserCodegen extends BaseEntity<EntityManager, string> implements Entity {
  static defaultValues: object = { bio: "" };
  static readonly tagName = "u";
  static readonly metadata: EntityMetadata<User>;

  declare readonly __orm: EntityOrmField & {
    filterType: UserFilter;
    gqlFilterType: UserGraphQLFilter;
    orderType: UserOrder;
    optsType: UserOpts;
    fieldsType: UserFields;
    optIdsType: UserIdsOpts;
    factoryOptsType: Parameters<typeof newUser>[1];
  };

  constructor(em: EntityManager, opts: UserOpts) {
    if (arguments.length === 4) {
      // @ts-ignore
      super(em, arguments[1], { ...arguments[2], ...UserCodegen.defaultValues }, arguments[3]);
    } else {
      super(em, userMeta, UserCodegen.defaultValues, opts);
      setOpts(this as any as User, opts, { calledFromConstructor: true });
    }
  }

  get id(): UserId {
    return this.idMaybe || failNoIdYet("User");
  }

  get idMaybe(): UserId | undefined {
    return toIdOf(userMeta, this.idTaggedMaybe);
  }

  get idTagged(): TaggedId {
    return this.idTaggedMaybe || failNoIdYet("User");
  }

  get idTaggedMaybe(): TaggedId | undefined {
    return getField(this, "id");
  }

  get name(): string {
    return getField(this, "name");
  }

  set name(name: string) {
    setField(this, "name", cleanStringValue(name));
  }

  get email(): string {
    return getField(this, "email");
  }

  set email(email: string) {
    setField(this, "email", cleanStringValue(email));
  }

  get ipAddress(): IpAddress | undefined {
    return getField(this, "ipAddress");
  }

  set ipAddress(ipAddress: IpAddress | undefined) {
    setField(this, "ipAddress", ipAddress);
  }

  get password(): PasswordValue | undefined {
    return getField(this, "password");
  }

  set password(password: PasswordValue | undefined) {
    setField(this, "password", password);
  }

  get bio(): string {
    return getField(this, "bio");
  }

  set bio(bio: string) {
    setField(this, "bio", bio);
  }

  get createdAt(): Date {
    return getField(this, "createdAt");
  }

  get updatedAt(): Date {
    return getField(this, "updatedAt");
  }

  set(opts: Partial<UserOpts>): void {
    setOpts(this as any as User, opts);
  }

  setPartial(opts: PartialOrNull<UserOpts>): void {
    setOpts(this as any as User, opts as OptsOf<User>, { partial: true });
  }

  get changes(): Changes<User, keyof FieldsOf<User> | keyof FieldsOf<AdminUser>> {
    return newChangesProxy(this) as any;
  }

  load<U, V>(fn: (lens: Lens<User>) => Lens<U, V>, opts: { sql?: boolean } = {}): Promise<V> {
    return loadLens(this as any as User, fn, opts);
  }

  populate<H extends LoadHint<User>>(hint: H): Promise<Loaded<User, H>>;
  populate<H extends LoadHint<User>>(opts: { hint: H; forceReload?: boolean }): Promise<Loaded<User, H>>;
  populate<H extends LoadHint<User>, V>(hint: H, fn: (u: Loaded<User, H>) => V): Promise<V>;
  populate<H extends LoadHint<User>, V>(
    opts: { hint: H; forceReload?: boolean },
    fn: (u: Loaded<User, H>) => V,
  ): Promise<V>;
  populate<H extends LoadHint<User>, V>(hintOrOpts: any, fn?: (u: Loaded<User, H>) => V): Promise<Loaded<User, H> | V> {
    return this.em.populate(this as any as User, hintOrOpts, fn);
  }

  isLoaded<H extends LoadHint<User>>(hint: H): this is Loaded<User, H> {
    return isLoaded(this as any as User, hint);
  }

  get createdComments(): Collection<User, Comment> {
    const { relations } = getOrmField(this);
    return relations.createdComments ??= hasMany(
      this as any as User,
      commentMeta,
      "createdComments",
      "user",
      "user_id",
      undefined,
    );
  }

  get authorManyToOne(): ManyToOneReference<User, Author, undefined> {
    const { relations } = getOrmField(this);
    return relations.authorManyToOne ??= hasOne(this as any as User, authorMeta, "authorManyToOne", "userOneToOne");
  }

  get likedComments(): Collection<User, Comment> {
    const { relations } = getOrmField(this);
    return relations.likedComments ??= hasManyToMany(
      this as any as User,
      "users_to_comments",
      "likedComments",
      "liked_by_user_id",
      commentMeta,
      "likedByUsers",
      "comment_id",
    );
  }

  get favoritePublisher(): PolymorphicReference<User, UserFavoritePublisher, undefined> {
    const { relations } = this.__orm;
    return relations.favoritePublisher ??= hasOnePolymorphic(this as any as User, "favoritePublisher");
  }
}<|MERGE_RESOLUTION|>--- conflicted
+++ resolved
@@ -13,10 +13,7 @@
   FilterOf,
   Flavor,
   getField,
-<<<<<<< HEAD
-=======
   getOrmField,
->>>>>>> 39b804dc
   GraphQLFilterOf,
   hasMany,
   hasManyToMany,
@@ -307,7 +304,7 @@
   }
 
   get favoritePublisher(): PolymorphicReference<User, UserFavoritePublisher, undefined> {
-    const { relations } = this.__orm;
+    const { relations } = getOrmField(this);
     return relations.favoritePublisher ??= hasOnePolymorphic(this as any as User, "favoritePublisher");
   }
 }