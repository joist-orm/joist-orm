--- conflicted
+++ resolved
@@ -259,18 +259,11 @@
     return loadLens(this as any as BookAdvance, fn, opts);
   }
 
-<<<<<<< HEAD
-  get<U, V>(fn: (lens: GetLens<Omit<this, "fullNonReactiveAccess">>) => GetLens<U, V>): V {
-    return getLens(bookAdvanceMeta, this, fn as never);
-  }
-
   /**
    * Hydrate this entity using a load hint
    *
    * @see {@link https://joist-orm.io/docs/features/loading-entities#1-object-graph-navigation | Loading entities} on the Joist docs
    */
-=======
->>>>>>> c2313090
   populate<const H extends LoadHint<BookAdvance>>(hint: H): Promise<Loaded<BookAdvance, H>>;
   populate<const H extends LoadHint<BookAdvance>>(
     opts: { hint: H; forceReload?: boolean },
