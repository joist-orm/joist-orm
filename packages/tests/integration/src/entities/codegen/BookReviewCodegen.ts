--- conflicted
+++ resolved
@@ -256,18 +256,11 @@
     return loadLens(this as any as BookReview, fn, opts);
   }
 
-<<<<<<< HEAD
-  get<U, V>(fn: (lens: GetLens<Omit<this, "fullNonReactiveAccess">>) => GetLens<U, V>): V {
-    return getLens(bookReviewMeta, this, fn as never);
-  }
-
   /**
    * Hydrate this entity using a load hint
    *
    * @see {@link https://joist-orm.io/docs/features/loading-entities#1-object-graph-navigation | Loading entities} on the Joist docs
    */
-=======
->>>>>>> c2313090
   populate<const H extends LoadHint<BookReview>>(hint: H): Promise<Loaded<BookReview, H>>;
   populate<const H extends LoadHint<BookReview>>(
     opts: { hint: H; forceReload?: boolean },
