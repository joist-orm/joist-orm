--- conflicted
+++ resolved
@@ -220,18 +220,11 @@
     return loadLens(this as any as ParentItem, fn, opts);
   }
 
-<<<<<<< HEAD
-  get<U, V>(fn: (lens: GetLens<Omit<this, "fullNonReactiveAccess">>) => GetLens<U, V>): V {
-    return getLens(parentItemMeta, this, fn as never);
-  }
-
   /**
    * Hydrate this entity using a load hint
    *
    * @see {@link https://joist-orm.io/docs/features/loading-entities#1-object-graph-navigation | Loading entities} on the Joist docs
    */
-=======
->>>>>>> c2313090
   populate<const H extends LoadHint<ParentItem>>(hint: H): Promise<Loaded<ParentItem, H>>;
   populate<const H extends LoadHint<ParentItem>>(
     opts: { hint: H; forceReload?: boolean },
