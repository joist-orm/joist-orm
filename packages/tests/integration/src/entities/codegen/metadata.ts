--- conflicted
+++ resolved
@@ -256,11 +256,7 @@
     "order": { kind: "primitive", fieldName: "order", fieldIdName: undefined, derived: false, required: true, protected: false, type: "number", serde: new PrimitiveSerde("order", "order", "int"), immutable: false, default: "config" },
     "notes": { kind: "primitive", fieldName: "notes", fieldIdName: undefined, derived: false, required: true, protected: false, type: "string", serde: new PrimitiveSerde("notes", "notes", "text"), immutable: false, default: "config" },
     "acknowledgements": { kind: "primitive", fieldName: "acknowledgements", fieldIdName: undefined, derived: false, required: false, protected: false, type: "string", serde: new PrimitiveSerde("acknowledgements", "acknowledgements", "text"), immutable: false },
-<<<<<<< HEAD
-    "authorsNickNames": { kind: "primitive", fieldName: "authorsNickNames", fieldIdName: undefined, derived: false, required: false, protected: false, type: "string", serde: new PrimitiveSerde("authorsNickNames", "authors_nick_names", "text"), immutable: false },
-=======
     "authorsNickNames": { kind: "primitive", fieldName: "authorsNickNames", fieldIdName: undefined, derived: false, required: false, protected: false, type: "string", serde: new PrimitiveSerde("authorsNickNames", "authors_nick_names", "text"), immutable: false, default: "config" },
->>>>>>> c4e36f0e
     "search": { kind: "primitive", fieldName: "search", fieldIdName: undefined, derived: "async", required: false, protected: false, type: "string", serde: new PrimitiveSerde("search", "search", "text"), immutable: false },
     "deletedAt": { kind: "primitive", fieldName: "deletedAt", fieldIdName: undefined, derived: false, required: false, protected: false, type: Date, serde: new DateSerde("deletedAt", "deleted_at", "timestamp with time zone"), immutable: false },
     "createdAt": { kind: "primitive", fieldName: "createdAt", fieldIdName: undefined, derived: "orm", required: false, protected: false, type: Date, serde: new DateSerde("createdAt", "created_at", "timestamp with time zone"), immutable: false },
