{
  "codegenPlugins": [],
  "contextType": "Context@src/context",
  "entities": { "Author": { "tag": "a" }, "Book": { "tag": "b" } },
  "entitiesDirectory": "./src/entities",
  "idType": "number",
<<<<<<< HEAD
  "version": "1.156.1"
=======
  "version": "1.157.0"
>>>>>>> ceecdd0c
}<|MERGE_RESOLUTION|>--- conflicted
+++ resolved
@@ -4,9 +4,5 @@
   "entities": { "Author": { "tag": "a" }, "Book": { "tag": "b" } },
   "entitiesDirectory": "./src/entities",
   "idType": "number",
-<<<<<<< HEAD
-  "version": "1.156.1"
-=======
   "version": "1.157.0"
->>>>>>> ceecdd0c
 }