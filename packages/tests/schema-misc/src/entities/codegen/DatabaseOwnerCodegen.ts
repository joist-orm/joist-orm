import {
  BaseEntity,
  type Changes,
  cleanStringValue,
  ConfigApi,
  type EntityMetadata,
  failNoIdYet,
  type Flavor,
  getField,
  isLoaded,
  type JsonPayload,
  type Lens,
  type Loaded,
  type LoadHint,
  loadLens,
  newChangesProxy,
  newRequiredRule,
  type OptsOf,
  type OrderBy,
  type PartialOrNull,
  setField,
  setOpts,
  type TaggedId,
  toIdOf,
  toJSON,
  type ToJsonHint,
  type ValueFilter,
  type ValueGraphQLFilter,
} from "joist-orm";
import { type Context } from "src/context";
import { DatabaseOwner, databaseOwnerMeta, type Entity, EntityManager, newDatabaseOwner } from "../entities";

export type DatabaseOwnerId = Flavor<string, DatabaseOwner>;

export interface DatabaseOwnerFields {
  id: { kind: "primitive"; type: string; unique: true; nullable: never };
  name: { kind: "primitive"; type: string; unique: false; nullable: never; derived: false };
}

export interface DatabaseOwnerOpts {
  name: string;
}

export interface DatabaseOwnerIdsOpts {
}

export interface DatabaseOwnerFilter {
  id?: ValueFilter<DatabaseOwnerId, never> | null;
  name?: ValueFilter<string, never>;
}

export interface DatabaseOwnerGraphQLFilter {
  id?: ValueGraphQLFilter<DatabaseOwnerId>;
  name?: ValueGraphQLFilter<string>;
}

export interface DatabaseOwnerOrder {
  id?: OrderBy;
  name?: OrderBy;
}

export const databaseOwnerConfig = new ConfigApi<DatabaseOwner, Context>();

databaseOwnerConfig.addRule(newRequiredRule("name"));

export abstract class DatabaseOwnerCodegen extends BaseEntity<EntityManager, string> implements Entity {
  static readonly tagName = "do";
  static readonly metadata: EntityMetadata<DatabaseOwner>;

  declare readonly __orm: {
    entityType: DatabaseOwner;
    filterType: DatabaseOwnerFilter;
    gqlFilterType: DatabaseOwnerGraphQLFilter;
    orderType: DatabaseOwnerOrder;
    optsType: DatabaseOwnerOpts;
    fieldsType: DatabaseOwnerFields;
    optIdsType: DatabaseOwnerIdsOpts;
    factoryOptsType: Parameters<typeof newDatabaseOwner>[1];
  };

  constructor(em: EntityManager, opts: DatabaseOwnerOpts) {
    super(em, opts);
    setOpts(this as any as DatabaseOwner, opts, { calledFromConstructor: true });
  }

  get id(): DatabaseOwnerId {
    return this.idMaybe || failNoIdYet("DatabaseOwner");
  }

  get idMaybe(): DatabaseOwnerId | undefined {
    return toIdOf(databaseOwnerMeta, this.idTaggedMaybe);
  }

  get idTagged(): TaggedId {
    return this.idTaggedMaybe || failNoIdYet("DatabaseOwner");
  }

  get idTaggedMaybe(): TaggedId | undefined {
    return getField(this, "id");
  }

  get name(): string {
    return getField(this, "name");
  }

  set name(name: string) {
    setField(this, "name", cleanStringValue(name));
  }

  /**
   * Partial update taking any subset of the entities fields.
   *
   * Unlike `set`, null is used as a marker to mean "unset this field", and undefined
   * is left as untouched.
   *
   * Collections are exhaustively set to the new values, however,
   * {@link https://joist-orm.io/docs/features/partial-update-apis#incremental-collection-updates | Incremental collection updates} are supported.
   *
   * @example
   * ```
   * entity.setPartial({
   *   firstName: 'foo' // updated
   *   lastName: undefined // do nothing
   *   age: null // unset, (i.e. set it as undefined)
   * });
   * ```
   * @see {@link https://joist-orm.io/docs/features/partial-update-apis | Partial Update APIs} on the Joist docs
   */
  set(opts: Partial<DatabaseOwnerOpts>): void {
    setOpts(this as any as DatabaseOwner, opts);
  }

  /**
   * Partial update taking any subset of the entities fields.
   *
   * Unlike `set`, null is used as a marker to mean "unset this field", and undefined
   * is left as untouched.
   *
   * Collections are exhaustively set to the new values, however,
   * {@link https://joist-orm.io/docs/features/partial-update-apis#incremental-collection-updates | Incremental collection updates} are supported.
   *
   * @example
   * ```
   * entity.setPartial({
   *   firstName: 'foo' // updated
   *   lastName: undefined // do nothing
   *   age: null // unset, (i.e. set it as undefined)
   * });
   * ```
   * @see {@link https://joist-orm.io/docs/features/partial-update-apis | Partial Update APIs} on the Joist docs
   */
  setPartial(opts: PartialOrNull<DatabaseOwnerOpts>): void {
    setOpts(this as any as DatabaseOwner, opts as OptsOf<DatabaseOwner>, { partial: true });
  }

  /**
   * Details the field changes of the entity within the current unit of work.
   *
   * @see {@link https://joist-orm.io/docs/features/changed-fields | Changed Fields} on the Joist docs
   */
  get changes(): Changes<DatabaseOwner> {
    return newChangesProxy(this) as any;
  }

  /**
   * Traverse from this entity using a lens, and load the result.
   *
   * @see {@link https://joist-orm.io/docs/advanced/lenses | Lens Traversal} on the Joist docs
   */
  load<U, V>(fn: (lens: Lens<DatabaseOwner>) => Lens<U, V>, opts: { sql?: boolean } = {}): Promise<V> {
    return loadLens(this as any as DatabaseOwner, fn, opts);
  }

<<<<<<< HEAD
  get<U, V>(fn: (lens: GetLens<Omit<this, "fullNonReactiveAccess">>) => GetLens<U, V>): V {
    return getLens(databaseOwnerMeta, this, fn as never);
  }

  /**
   * Hydrate this entity using a load hint
   *
   * @see {@link https://joist-orm.io/docs/features/loading-entities#1-object-graph-navigation | Loading entities} on the Joist docs
   */
=======
>>>>>>> c2313090
  populate<const H extends LoadHint<DatabaseOwner>>(hint: H): Promise<Loaded<DatabaseOwner, H>>;
  populate<const H extends LoadHint<DatabaseOwner>>(
    opts: { hint: H; forceReload?: boolean },
  ): Promise<Loaded<DatabaseOwner, H>>;
  populate<const H extends LoadHint<DatabaseOwner>, V>(
    hint: H,
    fn: (databaseOwner: Loaded<DatabaseOwner, H>) => V,
  ): Promise<V>;
  populate<const H extends LoadHint<DatabaseOwner>, V>(
    opts: { hint: H; forceReload?: boolean },
    fn: (databaseOwner: Loaded<DatabaseOwner, H>) => V,
  ): Promise<V>;
  populate<const H extends LoadHint<DatabaseOwner>, V>(
    hintOrOpts: any,
    fn?: (databaseOwner: Loaded<DatabaseOwner, H>) => V,
  ): Promise<Loaded<DatabaseOwner, H> | V> {
    return this.em.populate(this as any as DatabaseOwner, hintOrOpts, fn);
  }

  /**
   * Given a load hint, checks if it is loaded within the unit of work.
   *
   * Type Guarded via Loaded<>
   */
  isLoaded<const H extends LoadHint<DatabaseOwner>>(hint: H): this is Loaded<DatabaseOwner, H> {
    return isLoaded(this as any as DatabaseOwner, hint);
  }

  /**
   * Build a type-safe, loadable and relation aware POJO from this entity, given a hint.
   *
   * Note: As the hint might load, this returns a Promise
   *
   * @example
   * ```
   * const payload = await a.toJSON({
   *   id: true,
   *   books: { id: true, reviews: { rating: true } }
   * });
   * ```
   * @see {@link https://joist-orm.io/docs/advanced/json-payloads | Json Payloads} on the Joist docs
   */
  toJSON(): object;
  toJSON<const H extends ToJsonHint<DatabaseOwner>>(hint: H): Promise<JsonPayload<DatabaseOwner, H>>;
  toJSON(hint?: any): object {
    return !hint || typeof hint === "string" ? super.toJSON() : toJSON(this, hint);
  }
}<|MERGE_RESOLUTION|>--- conflicted
+++ resolved
@@ -171,18 +171,11 @@
     return loadLens(this as any as DatabaseOwner, fn, opts);
   }
 
-<<<<<<< HEAD
-  get<U, V>(fn: (lens: GetLens<Omit<this, "fullNonReactiveAccess">>) => GetLens<U, V>): V {
-    return getLens(databaseOwnerMeta, this, fn as never);
-  }
-
   /**
    * Hydrate this entity using a load hint
    *
    * @see {@link https://joist-orm.io/docs/features/loading-entities#1-object-graph-navigation | Loading entities} on the Joist docs
    */
-=======
->>>>>>> c2313090
   populate<const H extends LoadHint<DatabaseOwner>>(hint: H): Promise<Loaded<DatabaseOwner, H>>;
   populate<const H extends LoadHint<DatabaseOwner>>(
     opts: { hint: H; forceReload?: boolean },
