--- conflicted
+++ resolved
@@ -11,10 +11,7 @@
   FilterOf,
   Flavor,
   getField,
-<<<<<<< HEAD
-=======
   getOrmField,
->>>>>>> 39b804dc
   GraphQLFilterOf,
   hasOne,
   isLoaded,
@@ -157,8 +154,6 @@
 
   get updatedAt(): Date {
     return getField(this, "updatedAt");
-<<<<<<< HEAD
-=======
   }
 
   get status(): BookStatus {
@@ -179,7 +174,6 @@
 
   get isPublished(): boolean {
     return getField(this, "status") === BookStatus.Published;
->>>>>>> 39b804dc
   }
 
   set(opts: Partial<BookOpts>): void {
